use std::collections::HashMap;
use std::str::FromStr;
use std::time::Duration;

use bytes::Bytes;
use env_logger::{try_init_from_env, Env, DEFAULT_FILTER_ENV};
use ethereum_types::{Address, BigEndianHash, H256, U256};
use evm_arithmetization::fixed_recursive_verifier::ProverOutputData;
use evm_arithmetization::generation::mpt::transaction_testing::{
    AddressOption, LegacyTransactionRlp,
};
use evm_arithmetization::generation::mpt::{AccountRlp, LegacyReceiptRlp, LogRlp};
use evm_arithmetization::generation::{GenerationInputs, TrieInputs};
use evm_arithmetization::proof::{BlockHashes, BlockMetadata, TrieRoots};
use evm_arithmetization::prover::testing::prove_all_segments;
use evm_arithmetization::verifier::testing::verify_all_proofs;
use evm_arithmetization::{AllRecursiveCircuits, AllStark, Node, StarkConfig};
use hex_literal::hex;
use keccak_hash::keccak;
use mpt_trie::nibbles::Nibbles;
use mpt_trie::partial_trie::{HashedPartialTrie, PartialTrie};
use plonky2::field::goldilocks_field::GoldilocksField;
use plonky2::plonk::config::PoseidonGoldilocksConfig;
use plonky2::util::timing::TimingTree;

type F = GoldilocksField;
const D: usize = 2;
type C = PoseidonGoldilocksConfig;

/// Variation of `add11_yml` testing LOG opcodes.
#[test]
#[ignore] // Too slow to run on CI.
fn test_log_opcodes() -> anyhow::Result<()> {
    init_logger();

    let all_stark = AllStark::<F, D>::default();
    let config = StarkConfig::standard_fast_config();

    let beneficiary = hex!("2adc25665018aa1fe0e6bc666dac8fc2697ff9ba");
    let sender = hex!("af1276cbb260bb13deddb4209ae99ae6e497f446");
    // Private key: DCDFF53B4F013DBCDC717F89FE3BF4D8B10512AAE282B48E01D7530470382701
    let to = hex!("095e7baea6a6c7c4c2dfeb977efac326af552d87");

    let beneficiary_state_key = keccak(beneficiary);
    let sender_state_key = keccak(sender);
    let to_hashed = keccak(to);

    let beneficiary_nibbles = Nibbles::from_bytes_be(beneficiary_state_key.as_bytes()).unwrap();
    let sender_nibbles = Nibbles::from_bytes_be(sender_state_key.as_bytes()).unwrap();
    let to_nibbles = Nibbles::from_bytes_be(to_hashed.as_bytes()).unwrap();

    // For the first code transaction code, we consider two LOG opcodes. The first
    // deals with 0 topics and empty data. The second deals with two topics, and
    // data of length 5, stored in memory.
    let code = [
        0x64, 0xA1, 0xB2, 0xC3, 0xD4, 0xE5, 0x60, 0x0, 0x52, // MSTORE(0x0, 0xA1B2C3D4E5)
        0x60, 0x0, 0x60, 0x0, 0xA0, // LOG0(0x0, 0x0)
        0x60, 99, 0x60, 98, 0x60, 5, 0x60, 27, 0xA2, // LOG2(27, 5, 98, 99)
        0x00,
    ];
    let code_gas = 3 + 3 + 3 // PUSHs and MSTORE
                 + 3 + 3 + 375 // PUSHs and LOG0
                 + 3 + 3 + 3 + 3 + 375 + 375*2 + 8*5 + 3// PUSHs, LOG2 and memory expansion
    ;
    let gas_used = 21_000 + code_gas;

    let code_hash = keccak(code);

    // Set accounts before the transaction.
    let beneficiary_account_before = AccountRlp {
        nonce: 1.into(),
        ..AccountRlp::default()
    };

    let sender_balance_before = 5000000000000000u64;
    let sender_account_before = AccountRlp {
        balance: sender_balance_before.into(),
        ..AccountRlp::default()
    };
    let to_account_before = AccountRlp {
        balance: 9000000000u64.into(),
        code_hash,
        ..AccountRlp::default()
    };

    // Initialize the state trie with three accounts.
    let mut state_trie_before = HashedPartialTrie::from(Node::Empty);
    state_trie_before.insert(
        beneficiary_nibbles,
        rlp::encode(&beneficiary_account_before).to_vec(),
    )?;
    state_trie_before.insert(sender_nibbles, rlp::encode(&sender_account_before).to_vec())?;
    state_trie_before.insert(to_nibbles, rlp::encode(&to_account_before).to_vec())?;

    // We now add two receipts with logs and data. This updates the receipt trie as
    // well.
    let log_0 = LogRlp {
        address: hex!("7ef66b77759e12Caf3dDB3E4AFF524E577C59D8D").into(),
        topics: vec![
            hex!("8a22ee899102a366ac8ad0495127319cb1ff2403cfae855f83a89cda1266674d").into(),
            hex!("000000000000000000000000000000000000000000000000000000000000002a").into(),
            hex!("0000000000000000000000000000000000000000000000000000000000bd9fe6").into(),
        ],
        data: hex!("f7af1cc94b1aef2e0fa15f1b4baefa86eb60e78fa4bd082372a0a446d197fb58")
            .to_vec()
            .into(),
    };

    let receipt_0 = LegacyReceiptRlp {
            status: true,
            cum_gas_used: 0x016e5bu64.into(),
            bloom: hex!("00000000000000000000000000000000000000000000000000800000000000000040000000005000000000000000000000000000000000000000000000000000000000000000000000000000000000000002000000000000000000000000000000000000000000000000000000000000000000000000000000080008000000000000000000000000000000000000000000000000000000000000000000000000000000000000000000500000000000000000000000000000000000000000000000000000000000000000000000000000000000000000000000000000000000100000000000000000000000000020000000000008000000000000000000000000").to_vec().into(),
            logs: vec![log_0],
        };

    // Insert the first receipt into the initial receipt trie. The initial receipts
    // trie has an initial node with a random nibble.
    let mut receipts_trie = HashedPartialTrie::from(Node::Empty);
    receipts_trie.insert(
        Nibbles::from_str("0x1337").unwrap(),
        rlp::encode(&receipt_0).to_vec(),
    )?;

    let tries_before = TrieInputs {
        state_trie: state_trie_before,
        transactions_trie: Node::Empty.into(),
        receipts_trie: receipts_trie.clone(),
        storage_tries: vec![(to_hashed, Node::Empty.into())],
    };

    // Prove a transaction which carries out two LOG opcodes.
    let txn_gas_price = 10;
    let txn = hex!("f860800a830186a094095e7baea6a6c7c4c2dfeb977efac326af552d87808026a0c3040cb042c541f9440771879b6bbf3f91464b265431de87eea1ec3206350eb8a046f5f3d06b8816f19f24ee919fd84bfb736db71df10a72fba4495f479e96f678");

    let block_metadata = BlockMetadata {
        block_beneficiary: Address::from(beneficiary),
        block_timestamp: 0x03e8.into(),
        block_number: 1.into(),
        block_difficulty: 0x020000.into(),
        block_random: H256::from_uint(&0x020000.into()),
        block_gaslimit: 0xffffffffu32.into(),
        block_chain_id: 1.into(),
        block_base_fee: 0xa.into(),
        block_gas_used: 0.into(),
        block_bloom: [0.into(); 8],
    };

    let mut contract_code = HashMap::new();
    contract_code.insert(keccak(vec![]), vec![]);
    contract_code.insert(code_hash, code.to_vec());

    // Update the state and receipt tries after the transaction, so that we have the
    // correct expected tries: Update accounts
    let beneficiary_account_after = AccountRlp {
        nonce: 1.into(),
        ..AccountRlp::default()
    };

    let sender_balance_after = sender_balance_before - gas_used * txn_gas_price;
    let sender_account_after = AccountRlp {
        balance: sender_balance_after.into(),
        nonce: 1.into(),
        ..AccountRlp::default()
    };
    let to_account_after = AccountRlp {
        balance: 9000000000u64.into(),
        code_hash,
        ..AccountRlp::default()
    };

    // Update the receipt trie.
    let first_log = LogRlp {
        address: to.into(),
        topics: vec![],
        data: Bytes::new(),
    };

    let second_log = LogRlp {
        address: to.into(),
        topics: vec![
            hex!("0000000000000000000000000000000000000000000000000000000000000062").into(), /* dec: 98 */
            hex!("0000000000000000000000000000000000000000000000000000000000000063").into(), /* dec: 99 */
        ],
        data: hex!("a1b2c3d4e5").to_vec().into(),
    };

    let receipt = LegacyReceiptRlp {
        status: true,
        cum_gas_used: gas_used.into(),
        bloom: hex!("00000000000000001000000000000000000000000000000000000000000000000000000000000000000000000000000000000000000000000000000000000000000008000000000000000000000000000000000000000000000000000000000000000000000000000000000000000004000000000000000000000000000000000000000000000000000000000000000000000000000000000000000002000000000000000000000004000000000000000000000000000000800000000000000000000000000000000000000000000000000000000000000000000000000400000000000040000000000000000000000000002000000000000000000000000000").to_vec().into(),
        logs: vec![first_log, second_log],
    };

    let receipt_nibbles = Nibbles::from_str("0x80").unwrap(); // RLP(0) = 0x80

    receipts_trie.insert(receipt_nibbles, rlp::encode(&receipt).to_vec())?;

    // Update the state trie.
    let mut expected_state_trie_after = HashedPartialTrie::from(Node::Empty);
    expected_state_trie_after.insert(
        beneficiary_nibbles,
        rlp::encode(&beneficiary_account_after).to_vec(),
    )?;
    expected_state_trie_after
        .insert(sender_nibbles, rlp::encode(&sender_account_after).to_vec())?;
    expected_state_trie_after.insert(to_nibbles, rlp::encode(&to_account_after).to_vec())?;

    let transactions_trie: HashedPartialTrie = Node::Leaf {
        nibbles: Nibbles::from_str("0x80").unwrap(),
        value: txn.to_vec(),
    }
    .into();

    let trie_roots_after = TrieRoots {
        state_root: expected_state_trie_after.hash(),
        transactions_root: transactions_trie.hash(),
        receipts_root: receipts_trie.hash(),
    };

    let inputs = GenerationInputs {
        signed_txns: vec![txn.to_vec()],
        withdrawals: vec![],
        tries: tries_before,
        trie_roots_after,
        contract_code,
        checkpoint_state_trie_root: HashedPartialTrie::from(Node::Empty).hash(),
        block_metadata,
        txn_number_before: 0.into(),
        gas_used_before: 0.into(),
        gas_used_after: gas_used.into(),

        block_hashes: BlockHashes {
            prev_hashes: vec![H256::default(); 256],
            cur_hash: H256::default(),
        },
    };

    let max_cpu_len_log = 20;
    let mut timing = TimingTree::new("prove", log::Level::Debug);

    let proofs = prove_all_segments::<F, C, D>(
        &all_stark,
        &config,
        inputs,
        max_cpu_len_log,
        &mut timing,
        None,
    )?;

    timing.filter(Duration::from_millis(100)).print();

    verify_all_proofs(&all_stark, &proofs, &config)
}

fn initialize_mpts(
    sender_balance_before: U256,
    to_account_balance_before: U256,
    to_account_second_balance_before: U256,
) -> anyhow::Result<(TrieInputs, [u8; 24], i32, BlockMetadata)> {
    let code = [
        0x64, 0xA1, 0xB2, 0xC3, 0xD4, 0xE5, 0x60, 0x0, 0x52, // MSTORE(0x0, 0xA1B2C3D4E5)
        0x60, 0x0, 0x60, 0x0, 0xA0, // LOG0(0x0, 0x0)
        0x60, 99, 0x60, 98, 0x60, 5, 0x60, 27, 0xA2, // LOG2(27, 5, 98, 99)
        0x00,
    ];

    let code_gas = 3 + 3 + 3 // PUSHs and MSTORE
                 + 3 + 3 + 375 // PUSHs and LOG0
                 + 3 + 3 + 3 + 3 + 375 + 375*2 + 8*5 // PUSHs and LOG2
                 + 3 // Memory expansion
    ;

    let code_hash = keccak(code);

    // First transaction.
    let beneficiary = hex!("2adc25665018aa1fe0e6bc666dac8fc2697ff9ba");
    let sender_first = hex!("af1276cbb260bb13deddb4209ae99ae6e497f446");
    let to_first = hex!("095e7baea6a6c7c4c2dfeb977efac326af552d87");
    let to = hex!("095e7baea6a6c7c4c2dfeb977efac326af552e89");

    let beneficiary_state_key = keccak(beneficiary);
    let sender_state_key = keccak(sender_first);
    let to_hashed = keccak(to_first);
    let to_hashed_2 = keccak(to);

    let beneficiary_nibbles = Nibbles::from_bytes_be(beneficiary_state_key.as_bytes()).unwrap();
    let sender_nibbles = Nibbles::from_bytes_be(sender_state_key.as_bytes()).unwrap();
    let to_nibbles = Nibbles::from_bytes_be(to_hashed.as_bytes()).unwrap();
    let to_second_nibbles = Nibbles::from_bytes_be(to_hashed_2.as_bytes()).unwrap();

    let beneficiary_account_before = AccountRlp {
        nonce: 1.into(),
        ..AccountRlp::default()
    };

    let sender_account_before = AccountRlp {
        balance: sender_balance_before,
        ..AccountRlp::default()
    };
    let to_account_before = AccountRlp {
        balance: to_account_balance_before,
        ..AccountRlp::default()
    };
    let to_account_second_before = AccountRlp {
        balance: to_account_second_balance_before,
        code_hash,
        ..AccountRlp::default()
    };

    let block_metadata = BlockMetadata {
        block_beneficiary: Address::from(beneficiary),
        block_timestamp: 0x03e8.into(),
        block_number: 1.into(),
        block_difficulty: 0x020000.into(),
        block_gaslimit: 0x445566u32.into(),
        block_chain_id: 1.into(),
        block_base_fee: 0xa.into(),
        block_gas_used: (22570 + 21000).into(),
        block_bloom: [
            0.into(),
            0.into(),
            U256::from_dec_str(
                "55213970774324510299479508399853534522527075462195808724319849722937344",
            )
            .unwrap(),
            U256::from_dec_str("1361129467683753853853498429727072845824").unwrap(),
            33554432.into(),
            U256::from_dec_str("9223372036854775808").unwrap(),
            U256::from_dec_str(
                "3618502788666131106986593281521497120414687020801267626233049500247285563392",
            )
            .unwrap(),
            U256::from_dec_str("2722259584404615024560450425766186844160").unwrap(),
        ],
        block_random: Default::default(),
    };

    let mut state_trie_before = HashedPartialTrie::from(Node::Empty);
    state_trie_before.insert(
        beneficiary_nibbles,
        rlp::encode(&beneficiary_account_before).to_vec(),
    )?;
    state_trie_before.insert(sender_nibbles, rlp::encode(&sender_account_before).to_vec())?;
    state_trie_before.insert(to_nibbles, rlp::encode(&to_account_before).to_vec())?;
    state_trie_before.insert(
        to_second_nibbles,
        rlp::encode(&to_account_second_before).to_vec(),
    )?;

    let tries_before = TrieInputs {
        state_trie: state_trie_before,
        transactions_trie: Node::Empty.into(),
        receipts_trie: Node::Empty.into(),
        storage_tries: vec![],
    };

    let mut contract_code = HashMap::new();
    contract_code.insert(keccak(vec![]), vec![]);
    contract_code.insert(code_hash, code.to_vec());
    Ok((tries_before, code, code_gas, block_metadata))
}

// Tests proving two transactions in one run.
#[test]
#[ignore]
fn test_two_logs_with_aggreg() -> anyhow::Result<()> {
    init_logger();

    // Initialize the MPTs.
    let beneficiary = hex!("2adc25665018aa1fe0e6bc666dac8fc2697ff9ba");
    let sender_first = hex!("af1276cbb260bb13deddb4209ae99ae6e497f446");
    let to_first = hex!("095e7baea6a6c7c4c2dfeb977efac326af552d87");
    let to = hex!("095e7baea6a6c7c4c2dfeb977efac326af552e89");

<<<<<<< HEAD
    let beneficiary_state_key = keccak(beneficiary);
    let sender_state_key = keccak(sender_first);
    let to_hashed = keccak(to_first);
    let to_hashed_2 = keccak(to);
=======
    // Preprocess all circuits.
    let all_circuits = AllRecursiveCircuits::<F, C, D>::new(
        &all_stark,
        &[
            16..17,
            8..15,
            7..17,
            4..15,
            8..11,
            4..13,
            16..20,
            8..18,
            7..17,
        ],
        &config,
    );
>>>>>>> 3712363f

    let beneficiary_nibbles = Nibbles::from_bytes_be(beneficiary_state_key.as_bytes()).unwrap();
    let sender_nibbles = Nibbles::from_bytes_be(sender_state_key.as_bytes()).unwrap();
    let to_nibbles = Nibbles::from_bytes_be(to_hashed.as_bytes()).unwrap();
    let to_second_nibbles = Nibbles::from_bytes_be(to_hashed_2.as_bytes()).unwrap();

    let sender_balance_before = 1000000000000000000u64.into();
    let to_account_balance_before = 0.into();
    let to_account_second_balance_before = 0.into();
    let (tries_before, code, code_gas, block_metadata) = initialize_mpts(
        sender_balance_before,
        to_account_balance_before,
        to_account_second_balance_before,
    )?;
    let code_hash = keccak(code);
    let checkpoint_state_trie_root = tries_before.state_trie.hash();

    //In the first transaction, the sender account sends `txn_value` to
    // `to_account`.
    let txn = hex!("f85f800a82520894095e7baea6a6c7c4c2dfeb977efac326af552d870a8026a0122f370ed4023a6c253350c6bfb87d7d7eb2cd86447befee99e0a26b70baec20a07100ab1b3977f2b4571202b9f4b68850858caf5469222794600b5ce1cfb348ad");
    // In the second transaction, there are two logs.
    let txn_2 = hex!("f860010a830186a094095e7baea6a6c7c4c2dfeb977efac326af552e89808025a04a223955b0bd3827e3740a9a427d0ea43beb5bafa44a0204bf0a3306c8219f7ba0502c32d78f233e9e7ce9f5df3b576556d5d49731e0678fd5a068cdf359557b5b");

    let mut contract_code = HashMap::new();
    contract_code.insert(keccak(vec![]), vec![]);
    contract_code.insert(code_hash, code.to_vec());

    let gas_price = 10;
    let txn_value = 0xau64;
    let gas_used = 21_000 + code_gas;

    // Update the state and receipt tries after the transaction, so that we have the
    // correct expected tries: Update accounts.
    let beneficiary_account_after = AccountRlp {
        nonce: 1.into(),
        ..AccountRlp::default()
    };

    let txn_gas_price = 10;

    let sender_balance_before: U256 = 1000000000000000000u64.into();
    let sender_balance_after =
        sender_balance_before - gas_price * 21000 - txn_value - gas_used * txn_gas_price;
    let sender_account_after = AccountRlp {
        balance: sender_balance_after,
        nonce: 2.into(),
        ..AccountRlp::default()
    };

    let to_account_after = AccountRlp {
        balance: txn_value.into(),
        ..AccountRlp::default()
    };

    let to_account_second_after = AccountRlp {
        balance: to_account_second_balance_before,
        code_hash,
        ..AccountRlp::default()
    };

    // Update the receipt trie.
    let first_log = LogRlp {
        address: to.into(),
        topics: vec![],
        data: Bytes::new(),
    };

    let second_log = LogRlp {
        address: to.into(),
        topics: vec![
            hex!("0000000000000000000000000000000000000000000000000000000000000062").into(), /* dec: 98 */
            hex!("0000000000000000000000000000000000000000000000000000000000000063").into(), /* dec: 99 */
        ],
        data: hex!("a1b2c3d4e5").to_vec().into(),
    };

    let receipt = LegacyReceiptRlp {
        status: true,
        cum_gas_used: (22570 + 21000).into(),
        bloom: hex!("00000000000000000000000000000000000000000000000000000000000000000000000000000000000000000000000000000000000000000000000000000000000008000000000000000001000000000000000000000000000000000000000000000000000000000000000000000004000000000000000000000000000000000000000000000000000000000000000000000000000000000000000002000000000000000000000000000000000000000000000000000000800000000000000008000000000000000000000000000000000000000000000000000000000400000000000000000000000000000000000800002000000000000000000000000000").to_vec().into(),
        logs: vec![first_log, second_log],
    };

    let mut receipts_trie = HashedPartialTrie::from(Node::Empty);
    let receipt_0 = LegacyReceiptRlp {
        status: true,
        cum_gas_used: 21000u64.into(),
        bloom: [0x00; 256].to_vec().into(),
        logs: vec![],
    };
    receipts_trie.insert(
        Nibbles::from_str("0x80").unwrap(),
        rlp::encode(&receipt_0).to_vec(),
    )?;

    let receipt_nibbles = Nibbles::from_str("0x01").unwrap(); // RLP(1) = 0x1

    receipts_trie.insert(receipt_nibbles, rlp::encode(&receipt).to_vec())?;

    // Update the state trie.
    let mut expected_state_trie_after = HashedPartialTrie::from(Node::Empty);
    expected_state_trie_after.insert(
        beneficiary_nibbles,
        rlp::encode(&beneficiary_account_after).to_vec(),
    )?;
    expected_state_trie_after
        .insert(sender_nibbles, rlp::encode(&sender_account_after).to_vec())?;
    expected_state_trie_after.insert(to_nibbles, rlp::encode(&to_account_after).to_vec())?;
    expected_state_trie_after.insert(
        to_second_nibbles,
        rlp::encode(&to_account_second_after).to_vec(),
    )?;

    // Update the transaction trie.
    let mut transactions_trie: HashedPartialTrie = Node::Empty.into();

    transactions_trie.insert(Nibbles::from_str("0x80").unwrap(), txn.to_vec())?;

    transactions_trie.insert(Nibbles::from_str("0x01").unwrap(), txn_2.to_vec())?;

    let block_state_root = expected_state_trie_after.hash();

    let trie_roots_after = TrieRoots {
        state_root: block_state_root,
        transactions_root: transactions_trie.hash(),
        receipts_root: receipts_trie.hash(),
    };

    let block_hash =
        H256::from_str("0x0101010101010101010101010101010101010101010101010101010101010101")?;
    let block_hashes = vec![H256::default(); 256];

    let inputs = GenerationInputs {
        signed_txns: vec![txn.to_vec(), txn_2.to_vec()],
        withdrawals: vec![],
        tries: tries_before,
        trie_roots_after: trie_roots_after.clone(),
        contract_code: contract_code.clone(),
        checkpoint_state_trie_root,
        block_metadata: block_metadata.clone(),
        txn_number_before: 0.into(),
        gas_used_before: 0.into(),
        gas_used_after: receipt.cum_gas_used,
        block_hashes: BlockHashes {
            prev_hashes: block_hashes.clone(),
            cur_hash: block_hash,
        },
    };

    let all_stark = AllStark::<F, D>::default();
    let config = StarkConfig::standard_fast_config();

    // Preprocess all circuits and start proving the first block.
    let all_circuits = AllRecursiveCircuits::<F, C, D>::new(
        &all_stark,
        &[
            16..17,
            8..16,
            7..18,
            4..15,
            8..11,
            4..14,
            16..20,
            8..18,
            10..17,
        ],
        &config,
    );

    let max_cpu_len_log: usize = 15;
    let mut timing = TimingTree::new("prove root second", log::Level::Info);
    // Prove all segments for the two trasactions.
    let segment_proofs_data = &all_circuits.prove_all_segments(
        &all_stark,
        &config,
        inputs.clone(),
        max_cpu_len_log,
        &mut timing,
        None,
    )?;

    let (segment_aggreg, aggreg_pvs) = all_circuits.prove_segment_aggregation(
        false,
        &segment_proofs_data[0].proof_with_pis,
        segment_proofs_data[0].public_values.clone(),
        false,
        &segment_proofs_data[1].proof_with_pis,
        segment_proofs_data[1].public_values.clone(),
    )?;
    all_circuits.verify_segment_aggregation(&segment_aggreg)?;

    let (segment_aggreg, aggreg_pvs) = all_circuits.prove_segment_aggregation(
        true,
        &segment_aggreg,
        aggreg_pvs.clone(),
        false,
        &segment_proofs_data[2].proof_with_pis,
        segment_proofs_data[2].public_values.clone(),
    )?;
    all_circuits.verify_segment_aggregation(&segment_aggreg)?;

    // We need two batch transactions to carry out a batch transaction aggregation.
    // So we create a dummy segment aggregation.
    let trie_roots_before = TrieRoots {
        state_root: inputs.tries.state_trie.hash(),
        transactions_root: inputs.tries.transactions_trie.hash(),
        receipts_root: inputs.tries.receipts_trie.hash(),
    };

    let dummy_inputs = GenerationInputs {
        txn_number_before: 0.into(),
        gas_used_before: inputs.gas_used_before,
        gas_used_after: inputs.gas_used_before,
        signed_txns: vec![],
        withdrawals: vec![],
        tries: inputs.tries,
        trie_roots_after: trie_roots_before,
        checkpoint_state_trie_root: inputs.checkpoint_state_trie_root,
        contract_code: inputs.contract_code,
        block_metadata: inputs.block_metadata,
        block_hashes: inputs.block_hashes,
    };

    let max_cpu_len_log = 13;

    let dummy_segs = all_circuits.prove_all_segments(
        &all_stark,
        &config,
        dummy_inputs,
        max_cpu_len_log,
        &mut timing,
        None,
    )?;

    assert_eq!(dummy_segs.len(), 2);

    let dummy_aggreg = all_circuits.prove_segment_aggregation(
        false,
        &dummy_segs[0].proof_with_pis,
        dummy_segs[0].public_values.clone(),
        false,
        &dummy_segs[1].proof_with_pis,
        dummy_segs[1].public_values.clone(),
    )?;

    // Aggregate the dummy batch transaction with the actual batch transaction.
    let (txn_aggreg_proof, txn_aggreg_pv) = all_circuits.prove_transaction_aggregation(
        false,
        &dummy_aggreg.0,
        dummy_aggreg.1,
        false,
        &segment_aggreg,
        aggreg_pvs,
    )?;
    all_circuits.verify_txn_aggregation(&txn_aggreg_proof)?;

    // We can now prove this first block.
    let (first_block_proof, _block_public_values) =
        all_circuits.prove_block(None, &txn_aggreg_proof, txn_aggreg_pv)?;
    all_circuits.verify_block(&first_block_proof)?;

    // Second empty block, to test block aggregation.
    let mut prev_hashes = vec![H256::default(); 256];
    prev_hashes[255] = block_hash;
    let block_metadata = BlockMetadata {
        block_number: 2.into(),
        ..Default::default()
    };
    let trie_roots_after = TrieRoots {
        state_root: expected_state_trie_after.hash(),
        receipts_root: HashedPartialTrie::from(Node::Empty).hash(),
        transactions_root: HashedPartialTrie::from(Node::Empty).hash(),
    };
    let inputs = GenerationInputs {
        signed_txns: vec![],
        withdrawals: vec![],
        tries: TrieInputs {
            state_trie: expected_state_trie_after,
            transactions_trie: HashedPartialTrie::from(Node::Empty),
            receipts_trie: HashedPartialTrie::from(Node::Empty),
            storage_tries: vec![],
        },
        trie_roots_after,
        contract_code,
        checkpoint_state_trie_root,
        block_metadata,
        txn_number_before: 0.into(),
        gas_used_before: 0.into(),
        gas_used_after: 0.into(),
        block_hashes: BlockHashes {
            prev_hashes,
            cur_hash: H256::default(),
        },
    };
    let max_cpu_len_log = 13;
    let all_segment_proofs = &all_circuits.prove_all_segments(
        &all_stark,
        &config,
        inputs,
        max_cpu_len_log,
        &mut timing,
        None,
    )?;

    let (mut aggreg_proof, mut second_aggreg_pv) = all_circuits.prove_segment_aggregation(
        false,
        &all_segment_proofs[0].proof_with_pis,
        all_segment_proofs[0].public_values.clone(),
        false,
        &all_segment_proofs[1].proof_with_pis,
        all_segment_proofs[1].public_values.clone(),
    )?;
    all_circuits.verify_segment_aggregation(&aggreg_proof)?;

    if all_segment_proofs.len() > 2 {
        for seg in &all_segment_proofs[2..] {
            let ProverOutputData {
                proof_with_pis: proof,
                public_values,
            } = seg;
            (aggreg_proof, second_aggreg_pv) = all_circuits.prove_segment_aggregation(
                true,
                &aggreg_proof,
                second_aggreg_pv,
                false,
                proof,
                public_values.clone(),
            )?;
        }
    }

    // We can aggregate the dummy proof with itself, as it is empty.
    let (second_txn_proof, second_txn_pvs) = all_circuits.prove_transaction_aggregation(
        false,
        &aggreg_proof,
        second_aggreg_pv.clone(),
        false,
        &aggreg_proof,
        second_aggreg_pv,
    )?;

    // Aggregate the first real block with the dummy block.
    let (second_block_proof, _block_public_values) =
        all_circuits.prove_block(Some(&first_block_proof), &second_txn_proof, second_txn_pvs)?;
    all_circuits.verify_block(&second_block_proof)
}

/// Values taken from the block 1000000 of Goerli: https://goerli.etherscan.io/txs?block=1000000
#[test]
fn test_txn_and_receipt_trie_hash() -> anyhow::Result<()> {
    // This test checks that inserting into the transaction and receipt
    // `HashedPartialTrie`s works as expected.
    let mut example_txn_trie = HashedPartialTrie::from(Node::Empty);

    // We consider two transactions, with one log each.
    let transaction_0 = LegacyTransactionRlp {
        nonce: 157823u64.into(),
        gas_price: 1000000000u64.into(),
        gas: 250000u64.into(),
        to: AddressOption(Some(hex!("7ef66b77759e12Caf3dDB3E4AFF524E577C59D8D").into())),
        value: 0u64.into(),
        data: hex!("e9c6c176000000000000000000000000000000000000000000000000000000000000002a0000000000000000000000000000000000000000000000000000000000bd9fe6f7af1cc94b1aef2e0fa15f1b4baefa86eb60e78fa4bd082372a0a446d197fb58")
            .to_vec()
            .into(),
        v: 0x1c.into(),
        r: hex!("d0eeac4841caf7a894dd79e6e633efc2380553cdf8b786d1aa0b8a8dee0266f4").into(),
        s: hex!("740710eed9696c663510b7fb71a553112551121595a54ec6d2ec0afcec72a973").into(),
    };

    // Insert the first transaction into the transaction trie.
    example_txn_trie.insert(
        Nibbles::from_str("0x80").unwrap(), // RLP(0) = 0x80
        rlp::encode(&transaction_0).to_vec(),
    )?;

    let transaction_1 = LegacyTransactionRlp {
        nonce: 157824u64.into(),
        gas_price: 1000000000u64.into(),
        gas: 250000u64.into(),
        to: AddressOption(Some(hex!("7ef66b77759e12Caf3dDB3E4AFF524E577C59D8D").into())),
        value: 0u64.into(),
        data: hex!("e9c6c176000000000000000000000000000000000000000000000000000000000000000400000000000000000000000000000000000000000000000000000000004920eaa814f7df6a2203dc0e472e8828be95957c6b329fee8e2b1bb6f044c1eb4fc243")
            .to_vec()
            .into(),
        v: 0x1b.into(),
        r: hex!("a3ff39967683fc684dc7b857d6f62723e78804a14b091a058ad95cc1b8a0281f").into(),
        s: hex!("51b156e05f21f499fa1ae47ebf536b15a237208f1d4a62e33956b6b03cf47742").into(),
    };

    // Insert the second transaction into the transaction trie.
    example_txn_trie.insert(
        Nibbles::from_str("0x01").unwrap(),
        rlp::encode(&transaction_1).to_vec(),
    )?;

    // Receipts:
    let mut example_receipt_trie = HashedPartialTrie::from(Node::Empty);

    let log_0 = LogRlp {
        address: hex!("7ef66b77759e12Caf3dDB3E4AFF524E577C59D8D").into(),
        topics: vec![
            hex!("8a22ee899102a366ac8ad0495127319cb1ff2403cfae855f83a89cda1266674d").into(),
            hex!("000000000000000000000000000000000000000000000000000000000000002a").into(),
            hex!("0000000000000000000000000000000000000000000000000000000000bd9fe6").into(),
        ],
        data: hex!("f7af1cc94b1aef2e0fa15f1b4baefa86eb60e78fa4bd082372a0a446d197fb58")
            .to_vec()
            .into(),
    };

    let receipt_0 = LegacyReceiptRlp {
            status: true,
            cum_gas_used: 0x016e5bu64.into(),
            bloom: hex!("00000000000000000000000000000000000000000000000000800000000000000040000000005000000000000000000000000000000000000000000000000000000000000000000000000000000000000002000000000000000000000000000000000000000000000000000000000000000000000000000000080008000000000000000000000000000000000000000000000000000000000000000000000000000000000000000000500000000000000000000000000000000000000000000000000000000000000000000000000000000000000000000000000000000000100000000000000000000000000020000000000008000000000000000000000000").to_vec().into(),
            logs: vec![log_0],
        };

    // Insert the first receipt into the receipt trie.
    example_receipt_trie.insert(
        Nibbles::from_str("0x80").unwrap(), // RLP(0) is 0x80
        rlp::encode(&receipt_0).to_vec(),
    )?;

    let log_1 = LogRlp {
        address: hex!("7ef66b77759e12Caf3dDB3E4AFF524E577C59D8D").into(),
        topics: vec![
            hex!("8a22ee899102a366ac8ad0495127319cb1ff2403cfae855f83a89cda1266674d").into(),
            hex!("0000000000000000000000000000000000000000000000000000000000000004").into(),
            hex!("00000000000000000000000000000000000000000000000000000000004920ea").into(),
        ],
        data: hex!("a814f7df6a2203dc0e472e8828be95957c6b329fee8e2b1bb6f044c1eb4fc243")
            .to_vec()
            .into(),
    };

    let receipt_1 = LegacyReceiptRlp {
            status: true,
            cum_gas_used: 0x02dcb6u64.into(),
            bloom: hex!("00000000000000000000000000000000000000000000000000800000000000000040000000001000000000000000000000000000000000000000000000000000000000000000000000000000000000000002000000000000000000000000000008000000000000000000000000000000000000000001000000000000000000000000000000000000000000000000000000000000000000000000000000000000000000000001000000400000000000000000000000000000002000040000000000000000000000000000000000000000000000008000000000000000000000000000000000000000000000000000000000000008000000000000000000000000").to_vec().into(),
            logs: vec![log_1],
        };

    // Insert the second receipt into the receipt trie.
    example_receipt_trie.insert(
        Nibbles::from_str("0x01").unwrap(),
        rlp::encode(&receipt_1).to_vec(),
    )?;

    // Check that the trie hashes are correct.
    assert_eq!(
        example_txn_trie.hash(),
        hex!("3ab7120d12e1fc07303508542602beb7eecfe8f262b83fd71eefe7d6205242ce").into()
    );

    assert_eq!(
        example_receipt_trie.hash(),
        hex!("da46cdd329bfedace32da95f2b344d314bc6f55f027d65f9f4ac04ee425e1f98").into()
    );

    Ok(())
}

fn init_logger() {
    let _ = try_init_from_env(Env::default().filter_or(DEFAULT_FILTER_ENV, "info"));
}<|MERGE_RESOLUTION|>--- conflicted
+++ resolved
@@ -372,29 +372,10 @@
     let to_first = hex!("095e7baea6a6c7c4c2dfeb977efac326af552d87");
     let to = hex!("095e7baea6a6c7c4c2dfeb977efac326af552e89");
 
-<<<<<<< HEAD
     let beneficiary_state_key = keccak(beneficiary);
     let sender_state_key = keccak(sender_first);
     let to_hashed = keccak(to_first);
     let to_hashed_2 = keccak(to);
-=======
-    // Preprocess all circuits.
-    let all_circuits = AllRecursiveCircuits::<F, C, D>::new(
-        &all_stark,
-        &[
-            16..17,
-            8..15,
-            7..17,
-            4..15,
-            8..11,
-            4..13,
-            16..20,
-            8..18,
-            7..17,
-        ],
-        &config,
-    );
->>>>>>> 3712363f
 
     let beneficiary_nibbles = Nibbles::from_bytes_be(beneficiary_state_key.as_bytes()).unwrap();
     let sender_nibbles = Nibbles::from_bytes_be(sender_state_key.as_bytes()).unwrap();
@@ -559,7 +540,7 @@
             4..14,
             16..20,
             8..18,
-            10..17,
+            7..17,
         ],
         &config,
     );
