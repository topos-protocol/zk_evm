--- conflicted
+++ resolved
@@ -193,340 +193,6 @@
     verify_proof(&all_stark, proof, &config)
 }
 
-<<<<<<< HEAD
-#[test]
-#[ignore] // Too slow to run on CI.
-fn add11_segments_aggreg() -> anyhow::Result<()> {
-    init_logger();
-
-    type F = GoldilocksField;
-    const D: usize = 2;
-    type C = PoseidonGoldilocksConfig;
-
-    let all_stark = AllStark::<F, D>::default();
-    let config = StarkConfig::standard_fast_config();
-
-    let inputs = get_generation_inputs();
-
-    let all_circuits = AllRecursiveCircuits::<F, C, D>::new(
-        &all_stark,
-        &[
-            16..17,
-            8..15,
-            8..16,
-            4..15,
-            7..11,
-            4..13,
-            16..19,
-            7..18,
-            11..18,
-        ], // Minimal ranges to prove an empty list
-        &config,
-    );
-
-    let mut timing = TimingTree::new("prove", log::Level::Debug);
-    let max_cpu_len_log = 14;
-
-    let all_segment_proofs = all_circuits.prove_all_segments(
-        &all_stark,
-        &config,
-        inputs,
-        max_cpu_len_log,
-        &mut timing,
-        None,
-    )?;
-
-    // We need at least two segments for aggregation.
-    assert!(all_segment_proofs.len() > 1);
-
-    for segment_proof in &all_segment_proofs {
-        let ProverOutputData {
-            proof_with_pis: proof,
-            ..
-        } = segment_proof;
-        all_circuits.verify_root(proof.clone())?;
-    }
-
-    let (mut aggreg_proof, mut aggreg_pv) = all_circuits.prove_segment_aggregation(
-        false,
-        &all_segment_proofs[0].proof_with_pis,
-        all_segment_proofs[0].public_values.clone(),
-        false,
-        &all_segment_proofs[1].proof_with_pis,
-        all_segment_proofs[1].public_values.clone(),
-    )?;
-
-    for seg in &all_segment_proofs[2..] {
-        let ProverOutputData {
-            proof_with_pis: proof,
-            public_values,
-        } = seg;
-        (aggreg_proof, aggreg_pv) = all_circuits.prove_segment_aggregation(
-            true,
-            &aggreg_proof,
-            aggreg_pv,
-            false,
-            proof,
-            public_values.clone(),
-        )?;
-    }
-
-    let _ = all_circuits.prove_block(None, &aggreg_proof, aggreg_pv)?;
-
-    Ok(())
-}
-
-#[test]
-#[ignore]
-fn test_two_reverts_with_exception() -> anyhow::Result<()> {
-    // In this test, we have two reverted transactions:
-    // - the first user code reaches a `fault_exception` because the gas consumption
-    //   exceeds the transaction gas limit.
-    // - the second user code throws a `stack_underflow` exception.
-    let beneficiary = hex!("2adc25665018aa1fe0e6bc666dac8fc2697ff9ba");
-    let sender = hex!("af1276cbb260bb13deddb4209ae99ae6e497f446");
-    let to_second = hex!("a94f5374fce5edbc8e2a8697c15331677e6ebf0b");
-    let to_first = hex!("095e7baea6a6c7c4c2dfeb977efac326af552d87");
-
-    let beneficiary_state_key = keccak(beneficiary);
-    let sender_state_key = keccak(sender);
-    let to_first_hashed = keccak(to_first);
-    let to_second_hashed = keccak(to_second);
-
-    let beneficiary_nibbles = Nibbles::from_bytes_be(beneficiary_state_key.as_bytes()).unwrap();
-    let sender_nibbles = Nibbles::from_bytes_be(sender_state_key.as_bytes()).unwrap();
-    let to_first_nibbles = Nibbles::from_bytes_be(to_first_hashed.as_bytes()).unwrap();
-    let to_second_nibbles = Nibbles::from_bytes_be(to_second_hashed.as_bytes()).unwrap();
-
-    let code = [0x60, 0x01, 0x60, 0x01, 0x01, 0x60, 0x00, 0x55, 0x00];
-    let code2 = [0x50, 0x60, 0x01, 0x60, 0x01, 0x01, 0x60, 0x00, 0x55, 0x00];
-    let code_hash = keccak(code);
-    let second_code_hash = keccak(code2);
-
-    let mut contract_code = HashMap::new();
-    contract_code.insert(keccak(vec![]), vec![]);
-    contract_code.insert(code_hash, code.to_vec());
-    contract_code.insert(second_code_hash, code2.to_vec());
-
-    let sender_balance = 0x0de0b6b3a7640000u64.into();
-
-    let beneficiary_account_before = AccountRlp {
-        nonce: 2.into(),
-        ..AccountRlp::default()
-    };
-    let sender_account_before = AccountRlp {
-        // balance: 0x0de0b6b3a7640000u64.into(),
-        balance: sender_balance,
-        ..AccountRlp::default()
-    };
-    let to_first_account_before = AccountRlp {
-        balance: 0x0de0b6b3a7640000u64.into(),
-        code_hash,
-        ..AccountRlp::default()
-    };
-    let to_second_account_before = AccountRlp {
-        balance: 0x0de0b6b3a7640000u64.into(),
-        code_hash: second_code_hash,
-        ..AccountRlp::default()
-    };
-
-    let mut state_trie_before = HashedPartialTrie::from(Node::Empty);
-    state_trie_before.insert(
-        beneficiary_nibbles,
-        rlp::encode(&beneficiary_account_before).to_vec(),
-    )?;
-    state_trie_before.insert(sender_nibbles, rlp::encode(&sender_account_before).to_vec())?;
-    state_trie_before.insert(
-        to_first_nibbles,
-        rlp::encode(&to_first_account_before).to_vec(),
-    )?;
-    state_trie_before.insert(
-        to_second_nibbles,
-        rlp::encode(&to_second_account_before).to_vec(),
-    )?;
-
-    let tries_before = TrieInputs {
-        state_trie: state_trie_before.clone(),
-        transactions_trie: Node::Empty.into(),
-        receipts_trie: Node::Empty.into(),
-        storage_tries: vec![(to_first_hashed, Node::Empty.into())],
-    };
-
-    let txn = hex!("f862800a82753094095e7baea6a6c7c4c2dfeb977efac326af552d87830186a08025a016b870246d69c0f1f3645e5989c93583553c40c35a0190070aeb6aea94d581c4a01fba541ebacbc2839e18c7f98b0b882fe31258e59fa4fffb80dddbee40013b25"); // txn that fails with low txn gas limit.
-    let txn_2 = hex!("f867010a83061a8094a94f5374fce5edbc8e2a8697c15331677e6ebf0b87b1a2bc2ec500008025a03647e739ee5d1174a22dc14ec6ab06959d91729f8100ca1943d565ab115873d1a074038c793d5e7fc1b0fe14542229950f41dbdf18f77032a884565e190d545558");
-    let txn1_gas_limit = 30_000;
-    let txn2_gas_limit = 400_000;
-    let gas_price = 10;
-
-    // Since the transactions fail, they consume the two gas limits in the sender's
-    // account, and do nothing else.
-    let expected_state_trie_after = {
-        let beneficiary_account_after = beneficiary_account_before;
-        // This is the only account that changes: the nonce and the balance are updated.
-        let sender_account_after = AccountRlp {
-            balance: sender_balance - (txn1_gas_limit + txn2_gas_limit) * gas_price,
-            nonce: 2.into(),
-            ..AccountRlp::default()
-        };
-        let to_first_account_after = to_first_account_before;
-
-        let mut expected_state_trie_after = HashedPartialTrie::from(Node::Empty);
-        expected_state_trie_after.insert(
-            beneficiary_nibbles,
-            rlp::encode(&beneficiary_account_after).to_vec(),
-        )?;
-        expected_state_trie_after
-            .insert(sender_nibbles, rlp::encode(&sender_account_after).to_vec())?;
-        expected_state_trie_after.insert(
-            to_first_nibbles,
-            rlp::encode(&to_first_account_after).to_vec(),
-        )?;
-        expected_state_trie_after.insert(
-            to_second_nibbles,
-            rlp::encode(&to_second_account_before).to_vec(),
-        )?;
-        expected_state_trie_after
-    };
-
-    // Update expected receipts trie.
-    let receipt_0 = LegacyReceiptRlp {
-        status: false,
-        cum_gas_used: txn1_gas_limit.into(),
-        bloom: vec![0; 256].into(),
-        logs: vec![],
-    };
-    let receipt_1 = LegacyReceiptRlp {
-        status: false,
-        cum_gas_used: (txn1_gas_limit + txn2_gas_limit).into(),
-        bloom: vec![0; 256].into(),
-        logs: vec![],
-    };
-    let mut receipts_trie = HashedPartialTrie::from(Node::Empty);
-    receipts_trie.insert(
-        Nibbles::from_str("0x80").unwrap(),
-        rlp::encode(&receipt_0).to_vec(),
-    )?;
-    receipts_trie.insert(
-        Nibbles::from_str("0x01").unwrap(),
-        rlp::encode(&receipt_1).to_vec(),
-    )?;
-
-    // Update expected transactions trie.
-    let mut transactions_trie: HashedPartialTrie = Node::Leaf {
-        nibbles: Nibbles::from_str("0x80").unwrap(),
-        value: txn.to_vec(),
-    }
-    .into();
-    transactions_trie.insert(Nibbles::from_str("0x01").unwrap(), txn_2.to_vec())?;
-
-    let trie_roots_after = TrieRoots {
-        state_root: expected_state_trie_after.hash(),
-        transactions_root: transactions_trie.hash(),
-        receipts_root: receipts_trie.hash(),
-    };
-
-    let block_metadata = BlockMetadata {
-        block_beneficiary: Address::from(beneficiary),
-        block_timestamp: 0x03e8.into(),
-        block_number: 1.into(),
-        block_difficulty: 0x020000.into(),
-        block_random: H256::from_uint(&0x020000.into()),
-        block_gaslimit: 0xff112233u32.into(),
-        block_chain_id: 1.into(),
-        block_base_fee: 0xa.into(),
-        block_gas_used: (txn1_gas_limit + txn2_gas_limit).into(),
-        block_bloom: [0.into(); 8],
-    };
-
-    let inputs = GenerationInputs {
-        signed_txns: vec![txn.to_vec(), txn_2.to_vec()],
-        withdrawals: vec![],
-        tries: tries_before,
-        trie_roots_after,
-        contract_code: contract_code.clone(),
-        block_metadata,
-        checkpoint_state_trie_root: state_trie_before.hash(),
-        txn_number_before: 0.into(),
-        gas_used_before: 0.into(),
-        gas_used_after: (txn1_gas_limit + txn2_gas_limit).into(),
-        block_hashes: BlockHashes {
-            prev_hashes: vec![H256::default(); 256],
-            cur_hash: H256::default(),
-        },
-    };
-
-    type F = GoldilocksField;
-    const D: usize = 2;
-    type C = PoseidonGoldilocksConfig;
-
-    let all_stark = AllStark::<F, D>::default();
-    let config = StarkConfig::standard_fast_config();
-    let all_circuits = AllRecursiveCircuits::<F, C, D>::new(
-        &all_stark,
-        &[
-            16..17,
-            8..15,
-            8..16,
-            4..15,
-            7..11,
-            4..13,
-            16..19,
-            7..18,
-            11..18,
-        ], // Minimal ranges to prove an empty list
-        &config,
-    );
-
-    let mut timing = TimingTree::new("prove", log::Level::Debug);
-    let max_cpu_len_log = 14;
-
-    let all_segment_proofs = &all_circuits.prove_all_segments(
-        &all_stark,
-        &config,
-        inputs,
-        max_cpu_len_log,
-        &mut timing,
-        None,
-    )?;
-
-    for segment_proof in all_segment_proofs {
-        let ProverOutputData {
-            proof_with_pis: proof,
-            ..
-        } = segment_proof;
-        all_circuits.verify_root(proof.clone())?;
-    }
-
-    let (mut aggreg_proof, mut aggreg_pv) = all_circuits.prove_segment_aggregation(
-        false,
-        &all_segment_proofs[0].proof_with_pis,
-        all_segment_proofs[0].public_values.clone(),
-        false,
-        &all_segment_proofs[1].proof_with_pis,
-        all_segment_proofs[1].public_values.clone(),
-    )?;
-
-    for seg in &all_segment_proofs[2..] {
-        let ProverOutputData {
-            proof_with_pis: proof,
-            public_values,
-        } = seg;
-        (aggreg_proof, aggreg_pv) = all_circuits.prove_segment_aggregation(
-            true,
-            &aggreg_proof,
-            aggreg_pv,
-            false,
-            proof,
-            public_values.clone(),
-        )?;
-    }
-
-    let (block_proof, _) = all_circuits.prove_block(None, &aggreg_proof, aggreg_pv)?;
-    all_circuits.verify_block(&block_proof)
-}
-
-=======
->>>>>>> d391d364
 fn init_logger() {
     let _ = try_init_from_env(Env::default().filter_or(DEFAULT_FILTER_ENV, "info"));
 }