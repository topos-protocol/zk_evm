use std::collections::HashMap;

use ethereum_types::U256;

use crate::cpu::membus::{NUM_CHANNELS, NUM_GP_CHANNELS};

#[derive(Clone, Copy, Debug)]
pub(crate) enum MemoryChannel {
    Code,
    GeneralPurpose(usize),
    PartialChannel,
}

use MemoryChannel::{Code, GeneralPurpose, PartialChannel};

use super::operation::CONTEXT_SCALING_FACTOR;
use crate::cpu::kernel::constants::global_metadata::GlobalMetadata;
use crate::memory::segments::{Segment, SEGMENT_SCALING_FACTOR};
use crate::witness::errors::MemoryError::{ContextTooLarge, SegmentTooLarge, VirtTooLarge};
use crate::witness::errors::ProgramError;
use crate::witness::errors::ProgramError::MemoryError;

impl MemoryChannel {
    pub(crate) fn index(&self) -> usize {
        match *self {
            Code => 0,
            GeneralPurpose(n) => {
                assert!(n < NUM_GP_CHANNELS);
                n + 1
            }
            PartialChannel => NUM_GP_CHANNELS + 1,
        }
    }
}

#[derive(Clone, Copy, Debug, Eq, PartialEq, Hash)]
pub struct MemoryAddress {
    pub(crate) context: usize,
    pub(crate) segment: usize,
    pub(crate) virt: usize,
}

impl MemoryAddress {
    pub(crate) const fn new(context: usize, segment: Segment, virt: usize) -> Self {
        Self {
            context,
            // segment is scaled
            segment: segment.unscale(),
            virt,
        }
    }

    pub(crate) fn new_u256s(
        context: U256,
        segment: U256,
        virt: U256,
    ) -> Result<Self, ProgramError> {
        if context.bits() > 32 {
            return Err(MemoryError(ContextTooLarge { context }));
        }
        if segment >= Segment::COUNT.into() {
            return Err(MemoryError(SegmentTooLarge { segment }));
        }
        if virt.bits() > 32 {
            return Err(MemoryError(VirtTooLarge { virt }));
        }

        // Calling `as_usize` here is safe as those have been checked above.
        Ok(Self {
            context: context.as_usize(),
            segment: segment.as_usize(),
            virt: virt.as_usize(),
        })
    }

    /// Creates a new `MemoryAddress` from a bundled address fitting a `U256`.
    /// It will recover the virtual offset as the lowest 32-bit limb, the
    /// segment as the next limb, and the context as the next one.
    pub(crate) fn new_bundle(addr: U256) -> Result<Self, ProgramError> {
        let virt = addr.low_u32().into();
        let segment = (addr >> SEGMENT_SCALING_FACTOR).low_u32().into();
        let context = (addr >> CONTEXT_SCALING_FACTOR).low_u32().into();

        Self::new_u256s(context, segment, virt)
    }

    pub(crate) fn increment(&mut self) {
        self.virt = self.virt.saturating_add(1);
    }
}

#[derive(Clone, Copy, Debug, Eq, PartialEq)]
pub(crate) enum MemoryOpKind {
    Read,
    Write,
}

#[derive(Clone, Copy, Debug)]
pub(crate) struct MemoryOp {
    /// true if this is an actual memory operation, or false if it's a padding
    /// row.
    pub filter: bool,
    pub timestamp: usize,
    pub address: MemoryAddress,
    pub kind: MemoryOpKind,
    pub value: U256,
}

pub(crate) static DUMMY_MEMOP: MemoryOp = MemoryOp {
    filter: false,
    timestamp: 0,
    address: MemoryAddress {
        context: 0,
        segment: 0,
        virt: 0,
    },
    kind: MemoryOpKind::Read,
    value: U256::zero(),
};

impl MemoryOp {
    pub(crate) fn new(
        channel: MemoryChannel,
        clock: usize,
        address: MemoryAddress,
        kind: MemoryOpKind,
        value: U256,
    ) -> Self {
        let timestamp = clock * NUM_CHANNELS + channel.index();
        MemoryOp {
            filter: true,
            timestamp,
            address,
            kind,
            value,
        }
    }

    pub(crate) const fn new_dummy_read(
        address: MemoryAddress,
        timestamp: usize,
        value: U256,
    ) -> Self {
        Self {
            filter: false,
            timestamp,
            address,
            kind: MemoryOpKind::Read,
            value,
        }
    }

    pub(crate) const fn sorting_key(&self) -> (usize, usize, usize, usize) {
        (
            self.address.context,
            self.address.segment,
            self.address.virt,
            self.timestamp,
        )
    }
}

#[derive(Clone, Debug)]
pub(crate) struct MemoryState {
    pub(crate) contexts: Vec<MemoryContextState>,
    preinitialized_segments: HashMap<Segment, MemorySegmentState>,
}

impl MemoryState {
    pub(crate) fn new(kernel_code: &[u8]) -> Self {
        let code_u256s = kernel_code.iter().map(|&x| Some(x.into())).collect();
        let mut result = Self::default();
        result.contexts[0].segments[Segment::Code.unscale()].content = code_u256s;
        result
    }

    pub(crate) fn apply_ops(&mut self, ops: &[MemoryOp]) {
        for &op in ops {
            let MemoryOp {
                address,
                kind,
                value,
                ..
            } = op;
            if kind == MemoryOpKind::Write {
                self.set(address, value);
            }
        }
    }

    pub(crate) fn get(&self, address: MemoryAddress) -> Option<U256> {
        if address.context >= self.contexts.len() {
            return None;
        }

        let segments = Segment::all();
        let segment = segments.get(address.segment)?;

        let content = &self.contexts[address.context].segments[address.segment].content;
        if address.virt >= content.len() || content[address.virt].is_none() {
            return None;
        }
        let val = self.contexts[address.context].segments[address.segment].get(address.virt);
        assert!(
            val.bits() <= segment.bit_range(),
            "Value {} exceeds {:?} range of {} bits",
            val,
            segment,
            segment.bit_range()
        );
        Some(val)
    }

<<<<<<< HEAD
    pub(crate) fn get(&self, address: MemoryAddress) -> U256 {
        match self.get_option(address) {
=======
    pub(crate) fn get_with_init(
        &self,
        address: MemoryAddress,
        is_interpreter: bool,
        preinitialized_segments: &HashMap<Segment, MemorySegmentState>,
    ) -> U256 {
        match self.get(address) {
>>>>>>> 53ee1f41
            Some(val) => val,
            None => {
                let segment = Segment::all()[address.segment];
                let offset = address.virt;
<<<<<<< HEAD
                if self.preinitialized_segments.contains_key(&segment)
                    && offset
                        < self
                            .preinitialized_segments
                            .get(&segment)
                            .unwrap()
                            .content
                            .len()
                {
                    self.preinitialized_segments.get(&segment).unwrap().content[offset].unwrap()
=======
                if is_interpreter
                    && preinitialized_segments.contains_key(&segment)
                    && offset < preinitialized_segments.get(&segment).unwrap().content.len()
                {
                    preinitialized_segments.get(&segment).unwrap().content[offset]
                        .expect("We checked that the offset is not out of bounds.")
>>>>>>> 53ee1f41
                } else {
                    0.into()
                }
            }
        }
    }

    pub(crate) fn set(&mut self, address: MemoryAddress, val: U256) {
        while address.context >= self.contexts.len() {
            self.contexts.push(MemoryContextState::default());
        }

        let segment = Segment::all()[address.segment];

        assert!(
            val.bits() <= segment.bit_range(),
            "Value {} exceeds {:?} range of {} bits",
            val,
            segment,
            segment.bit_range()
        );
        self.contexts[address.context].segments[address.segment].set(address.virt, val);
    }

    // These fields are already scaled by their respective segment.
    pub(crate) fn read_global_metadata(&self, field: GlobalMetadata) -> U256 {
<<<<<<< HEAD
        self.get(MemoryAddress::new_bundle(U256::from(field as usize)).unwrap())
    }

    /// Inserts a segment and its preinitialized values in
    /// `preinitialized_segments`.
    pub(crate) fn insert_preinitialized_segment(
        &mut self,
        segment: Segment,
        values: MemorySegmentState,
    ) {
        self.preinitialized_segments.insert(segment, values);
    }

    /// Returns a boolean which indicates whether a segment (given as a usize)
    /// is part of the `preinitialize_segments`.
    pub(crate) fn is_preinitialized_segment(&self, segment: usize) -> bool {
        if let Some(seg) = Segment::all().get(segment) {
            self.preinitialized_segments.contains_key(seg)
        } else {
            false
        }
    }

    pub(crate) fn get_preinitialized_segment(
        &self,
        segment: Segment,
    ) -> Option<&MemorySegmentState> {
        self.preinitialized_segments.get(&segment)
=======
        self.get_with_init(
            MemoryAddress::new_bundle(U256::from(field as usize)).unwrap(),
            false,
            &HashMap::default(),
        )
>>>>>>> 53ee1f41
    }
}

impl Default for MemoryState {
    fn default() -> Self {
        Self {
            // We start with an initial context for the kernel.
            contexts: vec![MemoryContextState::default()],
            preinitialized_segments: HashMap::default(),
        }
    }
}

#[derive(Clone, Debug)]
pub(crate) struct MemoryContextState {
    /// The content of each memory segment.
    pub(crate) segments: [MemorySegmentState; Segment::COUNT],
}

impl Default for MemoryContextState {
    fn default() -> Self {
        Self {
            segments: std::array::from_fn(|_| MemorySegmentState::default()),
        }
    }
}

#[derive(Clone, Default, Debug)]
pub(crate) struct MemorySegmentState {
    pub(crate) content: Vec<Option<U256>>,
}

impl MemorySegmentState {
    pub(crate) fn get(&self, virtual_addr: usize) -> U256 {
        self.content
            .get(virtual_addr)
            .copied()
            .unwrap_or_default()
            .unwrap_or_default()
    }

    pub(crate) fn set(&mut self, virtual_addr: usize, value: U256) {
        if virtual_addr >= self.content.len() {
            self.content.resize(virtual_addr + 1, None);
        }
        self.content[virtual_addr] = Some(value);
    }

    pub(crate) fn content(&self) -> Vec<U256> {
        self.content
            .iter()
            .map(|&val| val.unwrap_or_default())
            .collect()
    }
}<|MERGE_RESOLUTION|>--- conflicted
+++ resolved
@@ -211,23 +211,12 @@
         Some(val)
     }
 
-<<<<<<< HEAD
-    pub(crate) fn get(&self, address: MemoryAddress) -> U256 {
-        match self.get_option(address) {
-=======
-    pub(crate) fn get_with_init(
-        &self,
-        address: MemoryAddress,
-        is_interpreter: bool,
-        preinitialized_segments: &HashMap<Segment, MemorySegmentState>,
-    ) -> U256 {
+    pub(crate) fn get_with_init(&self, address: MemoryAddress) -> U256 {
         match self.get(address) {
->>>>>>> 53ee1f41
             Some(val) => val,
             None => {
                 let segment = Segment::all()[address.segment];
                 let offset = address.virt;
-<<<<<<< HEAD
                 if self.preinitialized_segments.contains_key(&segment)
                     && offset
                         < self
@@ -237,15 +226,8 @@
                             .content
                             .len()
                 {
-                    self.preinitialized_segments.get(&segment).unwrap().content[offset].unwrap()
-=======
-                if is_interpreter
-                    && preinitialized_segments.contains_key(&segment)
-                    && offset < preinitialized_segments.get(&segment).unwrap().content.len()
-                {
-                    preinitialized_segments.get(&segment).unwrap().content[offset]
+                    self.preinitialized_segments.get(&segment).unwrap().content[offset]
                         .expect("We checked that the offset is not out of bounds.")
->>>>>>> 53ee1f41
                 } else {
                     0.into()
                 }
@@ -272,8 +254,7 @@
 
     // These fields are already scaled by their respective segment.
     pub(crate) fn read_global_metadata(&self, field: GlobalMetadata) -> U256 {
-<<<<<<< HEAD
-        self.get(MemoryAddress::new_bundle(U256::from(field as usize)).unwrap())
+        self.get_with_init(MemoryAddress::new_bundle(U256::from(field as usize)).unwrap())
     }
 
     /// Inserts a segment and its preinitialized values in
@@ -301,13 +282,6 @@
         segment: Segment,
     ) -> Option<&MemorySegmentState> {
         self.preinitialized_segments.get(&segment)
-=======
-        self.get_with_init(
-            MemoryAddress::new_bundle(U256::from(field as usize)).unwrap(),
-            false,
-            &HashMap::default(),
-        )
->>>>>>> 53ee1f41
     }
 }
 
