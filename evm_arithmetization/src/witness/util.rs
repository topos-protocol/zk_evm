use std::collections::HashMap;

use ethereum_types::U256;
use plonky2::field::types::Field;

use super::memory::{MemorySegmentState, DUMMY_MEMOP};
use crate::byte_packing::byte_packing_stark::BytePackingOp;
use crate::cpu::columns::CpuColumnsView;
use crate::cpu::kernel::keccak_util::keccakf_u8s;
use crate::cpu::membus::NUM_CHANNELS;
use crate::cpu::stack::MAX_USER_STACK_SIZE;
use crate::generation::state::GenerationState;
use crate::keccak_sponge::columns::{KECCAK_RATE_BYTES, KECCAK_WIDTH_BYTES};
use crate::keccak_sponge::keccak_sponge_stark::KeccakSpongeOp;
use crate::logic;
use crate::memory::segments::Segment;
use crate::witness::errors::ProgramError;
use crate::witness::memory::{MemoryAddress, MemoryChannel, MemoryOp, MemoryOpKind};

fn to_byte_checked(n: U256) -> u8 {
    let res = n.byte(0);
    assert_eq!(n, res.into());
    res
}

fn to_bits_le<F: Field>(n: u8) -> [F; 8] {
    let mut res = [F::ZERO; 8];
    for (i, bit) in res.iter_mut().enumerate() {
        *bit = F::from_bool(n & (1 << i) != 0);
    }
    res
}

/// Peek at the stack item `i`th from the top. If `i=0` this gives the tip.
pub(crate) fn stack_peek<F: Field>(
    state: &GenerationState<F>,
    i: usize,
) -> Result<U256, ProgramError> {
    if i >= state.registers.stack_len {
        return Err(ProgramError::StackUnderflow);
    }
    if i == 0 {
        return Ok(state.registers.stack_top);
    }

<<<<<<< HEAD
    Ok(state.memory.get(MemoryAddress::new(
        state.registers.context,
        Segment::Stack,
        state.registers.stack_len - 1 - i,
    )))
=======
    Ok(state.memory.get_with_init(
        MemoryAddress::new(
            state.registers.context,
            Segment::Stack,
            state.registers.stack_len - 1 - i,
        ),
        false,
        &HashMap::default(),
    ))
>>>>>>> 53ee1f41
}

/// Peek at kernel at specified segment and address
pub(crate) fn current_context_peek<F: Field>(
    state: &GenerationState<F>,
    segment: Segment,
    virt: usize,
    is_interpreter: bool,
<<<<<<< HEAD
) -> U256 {
    let context = state.registers.context;
    state.memory.get(MemoryAddress::new(context, segment, virt))
=======
    preinitialized_segments: &HashMap<Segment, MemorySegmentState>,
) -> U256 {
    let context = state.registers.context;
    state.memory.get_with_init(
        MemoryAddress::new(context, segment, virt),
        is_interpreter,
        preinitialized_segments,
    )
>>>>>>> 53ee1f41
}

pub(crate) fn fill_channel_with_value<F: Field>(row: &mut CpuColumnsView<F>, n: usize, val: U256) {
    let channel = &mut row.mem_channels[n];
    let val_limbs: [u64; 4] = val.0;
    for (i, limb) in val_limbs.into_iter().enumerate() {
        channel.value[2 * i] = F::from_canonical_u32(limb as u32);
        channel.value[2 * i + 1] = F::from_canonical_u32((limb >> 32) as u32);
    }
}

/// Pushes without writing in memory. This happens in opcodes where a push
/// immediately follows a pop.
pub(crate) fn push_no_write<F: Field>(state: &mut GenerationState<F>, val: U256) {
    state.registers.stack_top = val;
    state.registers.stack_len += 1;
}

/// Pushes and (maybe) writes the previous stack top in memory. This happens in
/// opcodes which only push.
pub(crate) fn push_with_write<F: Field>(
    state: &mut GenerationState<F>,
    row: &mut CpuColumnsView<F>,
    val: U256,
) -> Result<(), ProgramError> {
    if !state.registers.is_kernel && state.registers.stack_len >= MAX_USER_STACK_SIZE {
        return Err(ProgramError::StackOverflow);
    }

    let write = if state.registers.stack_len == 0 {
        None
    } else {
        let address = MemoryAddress::new(
            state.registers.context,
            Segment::Stack,
            state.registers.stack_len - 1,
        );
        let res = mem_write_partial_log_and_fill(address, state, row, state.registers.stack_top);
        Some(res)
    };
    push_no_write(state, val);
    if let Some(log) = write {
        state.traces.push_memory(log);
        row.partial_channel.used = F::ONE;
    }
    Ok(())
}

pub(crate) fn mem_read_with_log<F: Field>(
    channel: MemoryChannel,
    address: MemoryAddress,
    state: &GenerationState<F>,
<<<<<<< HEAD
) -> (U256, MemoryOp) {
    let val = state.memory.get(address);
=======
    is_interpreter: bool,
    preinitialized_segments: &HashMap<Segment, MemorySegmentState>,
) -> (U256, MemoryOp) {
    let val = state
        .memory
        .get_with_init(address, is_interpreter, preinitialized_segments);
>>>>>>> 53ee1f41
    let op = MemoryOp::new(
        channel,
        state.traces.clock(),
        address,
        MemoryOpKind::Read,
        val,
    );
    (val, op)
}

pub(crate) fn mem_write_log<F: Field>(
    channel: MemoryChannel,
    address: MemoryAddress,
    state: &GenerationState<F>,
    val: U256,
) -> MemoryOp {
    MemoryOp::new(
        channel,
        state.traces.clock(),
        address,
        MemoryOpKind::Write,
        val,
    )
}

pub(crate) fn mem_read_code_with_log_and_fill<F: Field>(
    address: MemoryAddress,
    state: &GenerationState<F>,
    row: &mut CpuColumnsView<F>,
    is_interpreter: bool,
<<<<<<< HEAD
=======
    preinitialized_segments: &HashMap<Segment, MemorySegmentState>,
>>>>>>> 53ee1f41
) -> (u8, MemoryOp) {
    let (val, op) = mem_read_with_log(MemoryChannel::Code, address, state);

    let val_u8 = to_byte_checked(val);
    row.opcode_bits = to_bits_le(val_u8);

    (val_u8, op)
}

pub(crate) fn mem_read_gp_with_log_and_fill<F: Field>(
    n: usize,
    address: MemoryAddress,
    state: &GenerationState<F>,
    row: &mut CpuColumnsView<F>,
<<<<<<< HEAD
=======
    is_interpreter: bool,
    preinitialized_segments: &HashMap<Segment, MemorySegmentState>,
>>>>>>> 53ee1f41
) -> (U256, MemoryOp) {
    let (val, op) = mem_read_with_log(MemoryChannel::GeneralPurpose(n), address, state);
    let val_limbs: [u64; 4] = val.0;

    let channel = &mut row.mem_channels[n];
    assert_eq!(channel.used, F::ZERO);
    channel.used = F::ONE;
    channel.is_read = F::ONE;
    channel.addr_context = F::from_canonical_usize(address.context);
    channel.addr_segment = F::from_canonical_usize(address.segment);
    channel.addr_virtual = F::from_canonical_usize(address.virt);
    for (i, limb) in val_limbs.into_iter().enumerate() {
        channel.value[2 * i] = F::from_canonical_u32(limb as u32);
        channel.value[2 * i + 1] = F::from_canonical_u32((limb >> 32) as u32);
    }

    (val, op)
}

pub(crate) fn mem_write_gp_log_and_fill<F: Field>(
    n: usize,
    address: MemoryAddress,
    state: &GenerationState<F>,
    row: &mut CpuColumnsView<F>,
    val: U256,
) -> MemoryOp {
    let op = mem_write_log(MemoryChannel::GeneralPurpose(n), address, state, val);
    let val_limbs: [u64; 4] = val.0;

    let channel = &mut row.mem_channels[n];
    assert_eq!(channel.used, F::ZERO);
    channel.used = F::ONE;
    channel.is_read = F::ZERO;
    channel.addr_context = F::from_canonical_usize(address.context);
    channel.addr_segment = F::from_canonical_usize(address.segment);
    channel.addr_virtual = F::from_canonical_usize(address.virt);
    for (i, limb) in val_limbs.into_iter().enumerate() {
        channel.value[2 * i] = F::from_canonical_u32(limb as u32);
        channel.value[2 * i + 1] = F::from_canonical_u32((limb >> 32) as u32);
    }

    op
}

pub(crate) fn mem_write_partial_log_and_fill<F: Field>(
    address: MemoryAddress,
    state: &GenerationState<F>,
    row: &mut CpuColumnsView<F>,
    val: U256,
) -> MemoryOp {
    let op = mem_write_log(MemoryChannel::PartialChannel, address, state, val);

    let channel = &mut row.partial_channel;
    assert!(channel.used.is_zero());
    channel.used = F::ONE;
    channel.is_read = F::ZERO;
    channel.addr_context = F::from_canonical_usize(address.context);
    channel.addr_segment = F::from_canonical_usize(address.segment);
    channel.addr_virtual = F::from_canonical_usize(address.virt);

    op
}

// Channel 0 already contains the top of the stack. You only need to read
// from the second popped element.
// If the resulting stack isn't empty, update `stack_top`.
pub(crate) fn stack_pop_with_log_and_fill<const N: usize, F: Field>(
    state: &mut GenerationState<F>,
    row: &mut CpuColumnsView<F>,
) -> Result<[(U256, MemoryOp); N], ProgramError> {
    if state.registers.stack_len < N {
        return Err(ProgramError::StackUnderflow);
    }

    let new_stack_top = if state.registers.stack_len == N {
        None
    } else {
        Some(stack_peek(state, N)?)
    };

    let result = core::array::from_fn(|i| {
        if i == 0 {
            (state.registers.stack_top, DUMMY_MEMOP)
        } else {
            let address = MemoryAddress::new(
                state.registers.context,
                Segment::Stack,
                state.registers.stack_len - 1 - i,
            );

            mem_read_gp_with_log_and_fill(i, address, state, row)
        }
    });

    state.registers.stack_len -= N;

    if let Some(val) = new_stack_top {
        state.registers.stack_top = val;
    }

    Ok(result)
}

fn xor_into_sponge<F: Field>(
    state: &mut GenerationState<F>,
    is_generation: bool,
    sponge_state: &mut [u8; KECCAK_WIDTH_BYTES],
    block: &[u8; KECCAK_RATE_BYTES],
) {
    for i in (0..KECCAK_RATE_BYTES).step_by(32) {
        let range = i..KECCAK_RATE_BYTES.min(i + 32);
        let lhs = U256::from_little_endian(&sponge_state[range.clone()]);
        let rhs = U256::from_little_endian(&block[range]);
        state.traces.push_logic(
            is_generation,
            logic::Operation::new(logic::Op::Xor, lhs, rhs),
        );
    }
    for i in 0..KECCAK_RATE_BYTES {
        sponge_state[i] ^= block[i];
    }
}

pub(crate) fn keccak_sponge_log<F: Field>(
    state: &mut GenerationState<F>,
    is_generation: bool,
    base_address: MemoryAddress,
    input: Vec<u8>,
) {
    let clock = state.traces.clock();

    let mut address = base_address;
    let mut input_blocks = input.chunks_exact(KECCAK_RATE_BYTES);
    let mut sponge_state = [0u8; KECCAK_WIDTH_BYTES];
    for block in input_blocks.by_ref() {
        for &byte in block {
            state.traces.push_memory(MemoryOp::new(
                MemoryChannel::Code,
                clock,
                address,
                MemoryOpKind::Read,
                byte.into(),
            ));
            address.increment();
        }
        xor_into_sponge(
            state,
            is_generation,
            &mut sponge_state,
            block.try_into().unwrap(),
        );
        state
            .traces
            .push_keccak_bytes(is_generation, sponge_state, clock * NUM_CHANNELS);
        keccakf_u8s(&mut sponge_state);
    }

    for &byte in input_blocks.remainder() {
        state.traces.push_memory(MemoryOp::new(
            MemoryChannel::Code,
            clock,
            address,
            MemoryOpKind::Read,
            byte.into(),
        ));
        address.increment();
    }
    let mut final_block = [0u8; KECCAK_RATE_BYTES];
    final_block[..input_blocks.remainder().len()].copy_from_slice(input_blocks.remainder());
    // pad10*1 rule
    if input_blocks.remainder().len() == KECCAK_RATE_BYTES - 1 {
        // Both 1s are placed in the same byte.
        final_block[input_blocks.remainder().len()] = 0b10000001;
    } else {
        final_block[input_blocks.remainder().len()] = 1;
        final_block[KECCAK_RATE_BYTES - 1] = 0b10000000;
    }
    xor_into_sponge(state, is_generation, &mut sponge_state, &final_block);
    state
        .traces
        .push_keccak_bytes(is_generation, sponge_state, clock * NUM_CHANNELS);

    state.traces.push_keccak_sponge(KeccakSpongeOp {
        base_address,
        timestamp: clock * NUM_CHANNELS,
        input,
    });
}

pub(crate) fn byte_packing_log<F: Field>(
    state: &mut GenerationState<F>,
    is_generation: bool,
    base_address: MemoryAddress,
    bytes: Vec<u8>,
) {
    let clock = state.traces.clock();

    let mut address = base_address;
    for &byte in &bytes {
        state.traces.push_memory(MemoryOp::new(
            MemoryChannel::Code,
            clock,
            address,
            MemoryOpKind::Read,
            byte.into(),
        ));
        address.increment();
    }

    state.traces.push_byte_packing(
        is_generation,
        BytePackingOp {
            is_read: true,
            base_address,
            timestamp: clock * NUM_CHANNELS,
            bytes,
        },
    );
}

pub(crate) fn byte_unpacking_log<F: Field>(
    state: &mut GenerationState<F>,
    is_generation: bool,
    base_address: MemoryAddress,
    val: U256,
    len: usize,
) {
    let clock = state.traces.clock();

    let mut bytes = vec![0; 32];
    val.to_little_endian(&mut bytes);
    bytes.resize(len, 0);
    bytes.reverse();

    let mut address = base_address;
    for &byte in &bytes {
        state.traces.push_memory(MemoryOp::new(
            MemoryChannel::Code,
            clock,
            address,
            MemoryOpKind::Write,
            byte.into(),
        ));
        address.increment();
    }

    state.traces.push_byte_packing(
        is_generation,
        BytePackingOp {
            is_read: false,
            base_address,
            timestamp: clock * NUM_CHANNELS,
            bytes,
        },
    );
}<|MERGE_RESOLUTION|>--- conflicted
+++ resolved
@@ -43,23 +43,11 @@
         return Ok(state.registers.stack_top);
     }
 
-<<<<<<< HEAD
-    Ok(state.memory.get(MemoryAddress::new(
+    Ok(state.memory.get_with_init(MemoryAddress::new(
         state.registers.context,
         Segment::Stack,
         state.registers.stack_len - 1 - i,
     )))
-=======
-    Ok(state.memory.get_with_init(
-        MemoryAddress::new(
-            state.registers.context,
-            Segment::Stack,
-            state.registers.stack_len - 1 - i,
-        ),
-        false,
-        &HashMap::default(),
-    ))
->>>>>>> 53ee1f41
 }
 
 /// Peek at kernel at specified segment and address
@@ -67,21 +55,11 @@
     state: &GenerationState<F>,
     segment: Segment,
     virt: usize,
-    is_interpreter: bool,
-<<<<<<< HEAD
 ) -> U256 {
     let context = state.registers.context;
-    state.memory.get(MemoryAddress::new(context, segment, virt))
-=======
-    preinitialized_segments: &HashMap<Segment, MemorySegmentState>,
-) -> U256 {
-    let context = state.registers.context;
-    state.memory.get_with_init(
-        MemoryAddress::new(context, segment, virt),
-        is_interpreter,
-        preinitialized_segments,
-    )
->>>>>>> 53ee1f41
+    state
+        .memory
+        .get_with_init(MemoryAddress::new(context, segment, virt))
 }
 
 pub(crate) fn fill_channel_with_value<F: Field>(row: &mut CpuColumnsView<F>, n: usize, val: U256) {
@@ -134,17 +112,8 @@
     channel: MemoryChannel,
     address: MemoryAddress,
     state: &GenerationState<F>,
-<<<<<<< HEAD
 ) -> (U256, MemoryOp) {
-    let val = state.memory.get(address);
-=======
-    is_interpreter: bool,
-    preinitialized_segments: &HashMap<Segment, MemorySegmentState>,
-) -> (U256, MemoryOp) {
-    let val = state
-        .memory
-        .get_with_init(address, is_interpreter, preinitialized_segments);
->>>>>>> 53ee1f41
+    let val = state.memory.get_with_init(address);
     let op = MemoryOp::new(
         channel,
         state.traces.clock(),
@@ -174,11 +143,6 @@
     address: MemoryAddress,
     state: &GenerationState<F>,
     row: &mut CpuColumnsView<F>,
-    is_interpreter: bool,
-<<<<<<< HEAD
-=======
-    preinitialized_segments: &HashMap<Segment, MemorySegmentState>,
->>>>>>> 53ee1f41
 ) -> (u8, MemoryOp) {
     let (val, op) = mem_read_with_log(MemoryChannel::Code, address, state);
 
@@ -193,11 +157,6 @@
     address: MemoryAddress,
     state: &GenerationState<F>,
     row: &mut CpuColumnsView<F>,
-<<<<<<< HEAD
-=======
-    is_interpreter: bool,
-    preinitialized_segments: &HashMap<Segment, MemorySegmentState>,
->>>>>>> 53ee1f41
 ) -> (U256, MemoryOp) {
     let (val, op) = mem_read_with_log(MemoryChannel::GeneralPurpose(n), address, state);
     let val_limbs: [u64; 4] = val.0;
