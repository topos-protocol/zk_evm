use ethereum_types::U256;
use log::log_enabled;
use plonky2::field::types::Field;

use super::util::{mem_read_gp_with_log_and_fill, stack_pop_with_log_and_fill};
use crate::cpu::columns::CpuColumnsView;
use crate::cpu::kernel::aggregator::KERNEL;
use crate::cpu::kernel::constants::context_metadata::ContextMetadata;
use crate::cpu::membus::NUM_GP_CHANNELS;
use crate::cpu::stack::{
    EQ_STACK_BEHAVIOR, IS_ZERO_STACK_BEHAVIOR, JUMPI_OP, JUMP_OP, MIGHT_OVERFLOW, STACK_BEHAVIORS,
};
use crate::generation::state::State;
use crate::memory::segments::Segment;
use crate::witness::errors::ProgramError;
use crate::witness::gas::gas_to_charge;
use crate::witness::memory::MemoryAddress;
use crate::witness::operation::*;
use crate::witness::state::RegistersState;
use crate::witness::util::mem_read_code_with_log_and_fill;
use crate::{arithmetic, logic};

pub(crate) const EXC_STOP_CODE: u8 = 6;

pub(crate) fn read_code_memory<F: Field, T: Transition<F>>(
    state: &mut T,
    row: &mut CpuColumnsView<F>,
) -> u8 {
    let generation_state = state.get_mut_generation_state();
    let code_context = generation_state.registers.code_context();
    row.code_context = F::from_canonical_usize(code_context);

    let address = MemoryAddress::new(
        code_context,
        Segment::Code,
        generation_state.registers.program_counter,
    );
    let (opcode, mem_log) = mem_read_code_with_log_and_fill(address, generation_state, row);

    state.push_memory(mem_log);

    opcode
}

pub(crate) fn decode(registers: RegistersState, opcode: u8) -> Result<Operation, ProgramError> {
    match (opcode, registers.is_kernel) {
        (0x00, _) => Ok(Operation::Syscall(opcode, 0, false)), // STOP
        (0x01, _) => Ok(Operation::BinaryArithmetic(arithmetic::BinaryOperator::Add)),
        (0x02, _) => Ok(Operation::BinaryArithmetic(arithmetic::BinaryOperator::Mul)),
        (0x03, _) => Ok(Operation::BinaryArithmetic(arithmetic::BinaryOperator::Sub)),
        (0x04, _) => Ok(Operation::BinaryArithmetic(arithmetic::BinaryOperator::Div)),
        (0x05, _) => Ok(Operation::Syscall(opcode, 2, false)), // SDIV
        (0x06, _) => Ok(Operation::BinaryArithmetic(arithmetic::BinaryOperator::Mod)),
        (0x07, _) => Ok(Operation::Syscall(opcode, 2, false)), // SMOD
        (0x08, _) => Ok(Operation::TernaryArithmetic(
            arithmetic::TernaryOperator::AddMod,
        )),
        (0x09, _) => Ok(Operation::TernaryArithmetic(
            arithmetic::TernaryOperator::MulMod,
        )),
        (0x0a, _) => Ok(Operation::Syscall(opcode, 2, false)), // EXP
        (0x0b, _) => Ok(Operation::Syscall(opcode, 2, false)), // SIGNEXTEND
        (0x0c, true) => Ok(Operation::BinaryArithmetic(
            arithmetic::BinaryOperator::AddFp254,
        )),
        (0x0d, true) => Ok(Operation::BinaryArithmetic(
            arithmetic::BinaryOperator::MulFp254,
        )),
        (0x0e, true) => Ok(Operation::BinaryArithmetic(
            arithmetic::BinaryOperator::SubFp254,
        )),
        (0x0f, true) => Ok(Operation::TernaryArithmetic(
            arithmetic::TernaryOperator::SubMod,
        )),
        (0x10, _) => Ok(Operation::BinaryArithmetic(arithmetic::BinaryOperator::Lt)),
        (0x11, _) => Ok(Operation::BinaryArithmetic(arithmetic::BinaryOperator::Gt)),
        (0x12, _) => Ok(Operation::Syscall(opcode, 2, false)), // SLT
        (0x13, _) => Ok(Operation::Syscall(opcode, 2, false)), // SGT
        (0x14, _) => Ok(Operation::Eq),
        (0x15, _) => Ok(Operation::Iszero),
        (0x16, _) => Ok(Operation::BinaryLogic(logic::Op::And)),
        (0x17, _) => Ok(Operation::BinaryLogic(logic::Op::Or)),
        (0x18, _) => Ok(Operation::BinaryLogic(logic::Op::Xor)),
        (0x19, _) => Ok(Operation::Not),
        (0x1a, _) => Ok(Operation::BinaryArithmetic(
            arithmetic::BinaryOperator::Byte,
        )),
        (0x1b, _) => Ok(Operation::BinaryArithmetic(arithmetic::BinaryOperator::Shl)),
        (0x1c, _) => Ok(Operation::BinaryArithmetic(arithmetic::BinaryOperator::Shr)),
        (0x1d, _) => Ok(Operation::Syscall(opcode, 2, false)), // SAR
        (0x20, _) => Ok(Operation::Syscall(opcode, 2, false)), // KECCAK256
        (0x21, true) => Ok(Operation::KeccakGeneral),
        (0x30, _) => Ok(Operation::Syscall(opcode, 0, true)), // ADDRESS
        (0x31, _) => Ok(Operation::Syscall(opcode, 1, false)), // BALANCE
        (0x32, _) => Ok(Operation::Syscall(opcode, 0, true)), // ORIGIN
        (0x33, _) => Ok(Operation::Syscall(opcode, 0, true)), // CALLER
        (0x34, _) => Ok(Operation::Syscall(opcode, 0, true)), // CALLVALUE
        (0x35, _) => Ok(Operation::Syscall(opcode, 1, false)), // CALLDATALOAD
        (0x36, _) => Ok(Operation::Syscall(opcode, 0, true)), // CALLDATASIZE
        (0x37, _) => Ok(Operation::Syscall(opcode, 3, false)), // CALLDATACOPY
        (0x38, _) => Ok(Operation::Syscall(opcode, 0, true)), // CODESIZE
        (0x39, _) => Ok(Operation::Syscall(opcode, 3, false)), // CODECOPY
        (0x3a, _) => Ok(Operation::Syscall(opcode, 0, true)), // GASPRICE
        (0x3b, _) => Ok(Operation::Syscall(opcode, 1, false)), // EXTCODESIZE
        (0x3c, _) => Ok(Operation::Syscall(opcode, 4, false)), // EXTCODECOPY
        (0x3d, _) => Ok(Operation::Syscall(opcode, 0, true)), // RETURNDATASIZE
        (0x3e, _) => Ok(Operation::Syscall(opcode, 3, false)), // RETURNDATACOPY
        (0x3f, _) => Ok(Operation::Syscall(opcode, 1, false)), // EXTCODEHASH
        (0x40, _) => Ok(Operation::Syscall(opcode, 1, false)), // BLOCKHASH
        (0x41, _) => Ok(Operation::Syscall(opcode, 0, true)), // COINBASE
        (0x42, _) => Ok(Operation::Syscall(opcode, 0, true)), // TIMESTAMP
        (0x43, _) => Ok(Operation::Syscall(opcode, 0, true)), // NUMBER
        (0x44, _) => Ok(Operation::Syscall(opcode, 0, true)), // DIFFICULTY
        (0x45, _) => Ok(Operation::Syscall(opcode, 0, true)), // GASLIMIT
        (0x46, _) => Ok(Operation::Syscall(opcode, 0, true)), // CHAINID
        (0x47, _) => Ok(Operation::Syscall(opcode, 0, true)), // SELFBALANCE
        (0x48, _) => Ok(Operation::Syscall(opcode, 0, true)), // BASEFEE
        (0x49, true) => Ok(Operation::ProverInput),
        (0x50, _) => Ok(Operation::Pop),
        (0x51, _) => Ok(Operation::Syscall(opcode, 1, false)), // MLOAD
        (0x52, _) => Ok(Operation::Syscall(opcode, 2, false)), // MSTORE
        (0x53, _) => Ok(Operation::Syscall(opcode, 2, false)), // MSTORE8
        (0x54, _) => Ok(Operation::Syscall(opcode, 1, false)), // SLOAD
        (0x55, _) => Ok(Operation::Syscall(opcode, 2, false)), // SSTORE
        (0x56, _) => Ok(Operation::Jump),
        (0x57, _) => Ok(Operation::Jumpi),
        (0x58, _) => Ok(Operation::Pc),
        (0x59, _) => Ok(Operation::Syscall(opcode, 0, true)), // MSIZE
        (0x5a, _) => Ok(Operation::Syscall(opcode, 0, true)), // GAS
        (0x5b, _) => Ok(Operation::Jumpdest),
        (0x5f..=0x7f, _) => Ok(Operation::Push(opcode - 0x5f)),
        (0x80..=0x8f, _) => Ok(Operation::Dup(opcode & 0xf)),
        (0x90..=0x9f, _) => Ok(Operation::Swap(opcode & 0xf)),
        (0xa0, _) => Ok(Operation::Syscall(opcode, 2, false)), // LOG0
        (0xa1, _) => Ok(Operation::Syscall(opcode, 3, false)), // LOG1
        (0xa2, _) => Ok(Operation::Syscall(opcode, 4, false)), // LOG2
        (0xa3, _) => Ok(Operation::Syscall(opcode, 5, false)), // LOG3
        (0xa4, _) => Ok(Operation::Syscall(opcode, 6, false)), // LOG4
        (0xa5, true) => {
            log::warn!(
                "Kernel panic at {}",
                KERNEL.offset_name(registers.program_counter),
            );
            Err(ProgramError::KernelPanic)
        }
        (0xc0..=0xdf, true) => Ok(Operation::Mstore32Bytes(opcode - 0xc0 + 1)),
        (0xf0, _) => Ok(Operation::Syscall(opcode, 3, false)), // CREATE
        (0xf1, _) => Ok(Operation::Syscall(opcode, 7, false)), // CALL
        (0xf2, _) => Ok(Operation::Syscall(opcode, 7, false)), // CALLCODE
        (0xf3, _) => Ok(Operation::Syscall(opcode, 2, false)), // RETURN
        (0xf4, _) => Ok(Operation::Syscall(opcode, 6, false)), // DELEGATECALL
        (0xf5, _) => Ok(Operation::Syscall(opcode, 4, false)), // CREATE2
        (0xf6, true) => Ok(Operation::GetContext),
        (0xf7, true) => Ok(Operation::SetContext),
        (0xf8, true) => Ok(Operation::Mload32Bytes),
        (0xf9, true) => Ok(Operation::ExitKernel),
        (0xfa, _) => Ok(Operation::Syscall(opcode, 6, false)), // STATICCALL
        (0xfb, true) => Ok(Operation::MloadGeneral),
        (0xfc, true) => Ok(Operation::MstoreGeneral),
        (0xfd, _) => Ok(Operation::Syscall(opcode, 2, false)), // REVERT
        (0xff, _) => Ok(Operation::Syscall(opcode, 1, false)), // SELFDESTRUCT
        _ => {
            log::warn!("Invalid opcode: {}", opcode);
            Err(ProgramError::InvalidOpcode)
        }
    }
}

pub(crate) fn fill_op_flag<F: Field>(op: Operation, row: &mut CpuColumnsView<F>) {
    let flags = &mut row.op;
    *match op {
        Operation::Dup(_) | Operation::Swap(_) => &mut flags.dup_swap,
        Operation::Iszero | Operation::Eq => &mut flags.eq_iszero,
        Operation::Not | Operation::Pop => &mut flags.not_pop,
        Operation::Syscall(_, _, _) => &mut flags.syscall,
        Operation::BinaryLogic(_) => &mut flags.logic_op,
        Operation::BinaryArithmetic(arithmetic::BinaryOperator::AddFp254)
        | Operation::BinaryArithmetic(arithmetic::BinaryOperator::MulFp254)
        | Operation::BinaryArithmetic(arithmetic::BinaryOperator::SubFp254) => &mut flags.fp254_op,
        Operation::BinaryArithmetic(arithmetic::BinaryOperator::Shl)
        | Operation::BinaryArithmetic(arithmetic::BinaryOperator::Shr) => &mut flags.shift,
        Operation::BinaryArithmetic(_) => &mut flags.binary_op,
        Operation::TernaryArithmetic(_) => &mut flags.ternary_op,
        Operation::KeccakGeneral | Operation::Jumpdest => &mut flags.jumpdest_keccak_general,
        Operation::ProverInput | Operation::Push(1..) => &mut flags.push_prover_input,
        Operation::Jump | Operation::Jumpi => &mut flags.jumps,
        Operation::Pc | Operation::Push(0) => &mut flags.pc_push0,
        Operation::GetContext | Operation::SetContext => &mut flags.context_op,
        Operation::Mload32Bytes | Operation::Mstore32Bytes(_) => &mut flags.m_op_32bytes,
        Operation::ExitKernel => &mut flags.exit_kernel,
        Operation::MloadGeneral | Operation::MstoreGeneral => &mut flags.m_op_general,
    } = F::ONE;
}

// Equal to the number of pops if an operation pops without pushing, and `None`
// otherwise.
pub(crate) const fn get_op_special_length(op: Operation) -> Option<usize> {
    let behavior_opt = match op {
        Operation::Push(0) | Operation::Pc => STACK_BEHAVIORS.pc_push0,
        Operation::Push(1..) | Operation::ProverInput => STACK_BEHAVIORS.push_prover_input,
        Operation::Dup(_) | Operation::Swap(_) => STACK_BEHAVIORS.dup_swap,
        Operation::Iszero => IS_ZERO_STACK_BEHAVIOR,
        Operation::Not | Operation::Pop => STACK_BEHAVIORS.not_pop,
        Operation::Syscall(_, _, _) => STACK_BEHAVIORS.syscall,
        Operation::Eq => EQ_STACK_BEHAVIOR,
        Operation::BinaryLogic(_) => STACK_BEHAVIORS.logic_op,
        Operation::BinaryArithmetic(arithmetic::BinaryOperator::AddFp254)
        | Operation::BinaryArithmetic(arithmetic::BinaryOperator::MulFp254)
        | Operation::BinaryArithmetic(arithmetic::BinaryOperator::SubFp254) => {
            STACK_BEHAVIORS.fp254_op
        }
        Operation::BinaryArithmetic(arithmetic::BinaryOperator::Shl)
        | Operation::BinaryArithmetic(arithmetic::BinaryOperator::Shr) => STACK_BEHAVIORS.shift,
        Operation::BinaryArithmetic(_) => STACK_BEHAVIORS.binary_op,
        Operation::TernaryArithmetic(_) => STACK_BEHAVIORS.ternary_op,
        Operation::KeccakGeneral | Operation::Jumpdest => STACK_BEHAVIORS.jumpdest_keccak_general,
        Operation::Jump => JUMP_OP,
        Operation::Jumpi => JUMPI_OP,
        Operation::GetContext | Operation::SetContext => None,
        Operation::Mload32Bytes | Operation::Mstore32Bytes(_) => STACK_BEHAVIORS.m_op_32bytes,
        Operation::ExitKernel => STACK_BEHAVIORS.exit_kernel,
        Operation::MloadGeneral | Operation::MstoreGeneral => STACK_BEHAVIORS.m_op_general,
    };
    if let Some(behavior) = behavior_opt {
        if behavior.num_pops > 0 && !behavior.pushes {
            Some(behavior.num_pops)
        } else {
            None
        }
    } else {
        None
    }
}

// These operations might trigger a stack overflow, typically those pushing
// without popping. Kernel-only pushing instructions aren't considered; they
// can't overflow.
pub(crate) const fn might_overflow_op(op: Operation) -> bool {
    match op {
        Operation::Push(1..) | Operation::ProverInput => MIGHT_OVERFLOW.push_prover_input,
        Operation::Dup(_) | Operation::Swap(_) => MIGHT_OVERFLOW.dup_swap,
        Operation::Iszero | Operation::Eq => MIGHT_OVERFLOW.eq_iszero,
        Operation::Not | Operation::Pop => MIGHT_OVERFLOW.not_pop,
        Operation::Syscall(_, _, _) => MIGHT_OVERFLOW.syscall,
        Operation::BinaryLogic(_) => MIGHT_OVERFLOW.logic_op,
        Operation::BinaryArithmetic(arithmetic::BinaryOperator::AddFp254)
        | Operation::BinaryArithmetic(arithmetic::BinaryOperator::MulFp254)
        | Operation::BinaryArithmetic(arithmetic::BinaryOperator::SubFp254) => {
            MIGHT_OVERFLOW.fp254_op
        }
        Operation::BinaryArithmetic(arithmetic::BinaryOperator::Shl)
        | Operation::BinaryArithmetic(arithmetic::BinaryOperator::Shr) => MIGHT_OVERFLOW.shift,
        Operation::BinaryArithmetic(_) => MIGHT_OVERFLOW.binary_op,
        Operation::TernaryArithmetic(_) => MIGHT_OVERFLOW.ternary_op,
        Operation::KeccakGeneral | Operation::Jumpdest => MIGHT_OVERFLOW.jumpdest_keccak_general,
        Operation::Jump | Operation::Jumpi => MIGHT_OVERFLOW.jumps,
        Operation::Pc | Operation::Push(0) => MIGHT_OVERFLOW.pc_push0,
        Operation::GetContext | Operation::SetContext => MIGHT_OVERFLOW.context_op,
        Operation::Mload32Bytes | Operation::Mstore32Bytes(_) => MIGHT_OVERFLOW.m_op_32bytes,
        Operation::ExitKernel => MIGHT_OVERFLOW.exit_kernel,
        Operation::MloadGeneral | Operation::MstoreGeneral => MIGHT_OVERFLOW.m_op_general,
    }
}

pub(crate) fn log_kernel_instruction<F: Field, S: State<F>>(state: &mut S, op: Operation) {
    // The logic below is a bit costly, so skip it if debug logs aren't enabled.
    if !log_enabled!(log::Level::Debug) {
        return;
    }

    let pc = state.get_registers().program_counter;
    let is_interesting_offset = KERNEL
        .offset_label(pc)
        .filter(|label| !label.starts_with("halt"))
        .is_some();
    let level = if is_interesting_offset {
        log::Level::Debug
    } else {
        log::Level::Trace
    };
    state.log_log(
        level,
        format!(
            "Cycle {}, ctx={}, pc={}, instruction={:?}, stack={:?}",
            state.get_clock(),
            state.get_context(),
            KERNEL.offset_name(pc),
            op,
            state.get_generation_state().stack(),
        ),
    );

    assert!(pc < KERNEL.code.len(), "Kernel PC is out of range: {}", pc);
}

pub(crate) trait Transition<F: Field>: State<F>
where
    Self: Sized,
{
    /// When in jumpdest analysis, adds the offset `dst` to the jumpdest table.
    /// Returns a boolean indicating whether we are running the jumpdest
    /// analysis.
    fn generate_jumpdest_analysis(&mut self, dst: usize) -> bool;

    fn final_exception(&mut self) -> anyhow::Result<()> {
        let checkpoint = self.checkpoint();

        let (row, _) = self.base_row();

        generate_exception(EXC_STOP_CODE, self, row)
            .map_err(|e| anyhow::anyhow!("Exception handling failed with error {:?}", e))?;

        self.apply_ops(checkpoint);
        Ok(())
    }

    /// Performs the next operation in the execution, and updates the gas used
    /// and program counter.
    fn perform_state_op(
        &mut self,
        op: Operation,
        row: CpuColumnsView<F>,
    ) -> Result<Operation, ProgramError>
    where
        Self: Sized,
    {
        self.perform_op(op, row)?;
        self.incr_pc(match op {
            Operation::Syscall(_, _, _) | Operation::ExitKernel => 0,
            Operation::Push(n) => n as usize + 1,
            Operation::Jump | Operation::Jumpi => 0,
            _ => 1,
        });

        self.incr_gas(gas_to_charge(op));
        let registers = self.get_registers();
        let gas_limit_address = MemoryAddress::new(
            registers.context,
            Segment::ContextMetadata,
            ContextMetadata::GasLimit.unscale(), // context offsets are already scaled
        );

        if !registers.is_kernel {
            let gas_limit = TryInto::<u64>::try_into(self.get_from_memory(gas_limit_address));
            match gas_limit {
                Ok(limit) => {
                    if registers.gas_used > limit {
                        return Err(ProgramError::OutOfGas);
                    }
                }
                Err(_) => return Err(ProgramError::IntegerTooLarge),
            }
        }

        Ok(op)
    }

    fn generate_jump(&mut self, mut row: CpuColumnsView<F>) -> Result<(), ProgramError> {
        let [(dst, _)] =
            stack_pop_with_log_and_fill::<1, _>(self.get_mut_generation_state(), &mut row)?;

        let dst: u32 = dst
            .try_into()
            .map_err(|_| ProgramError::InvalidJumpDestination)?;

        if !self.generate_jumpdest_analysis(dst as usize) {
            let gen_state = self.get_mut_generation_state();
            let (jumpdest_bit, jumpdest_bit_log) = mem_read_gp_with_log_and_fill(
                NUM_GP_CHANNELS - 1,
                MemoryAddress::new(
                    gen_state.registers.context,
                    Segment::JumpdestBits,
                    dst as usize,
                ),
                gen_state,
                &mut row,
            );

            row.mem_channels[1].value[0] = F::ONE;

            if gen_state.registers.is_kernel {
                // Don't actually do the read, just set the address, etc.
                let channel = &mut row.mem_channels[NUM_GP_CHANNELS - 1];
                channel.used = F::ZERO;
                channel.value[0] = F::ONE;
            } else {
                if jumpdest_bit != U256::one() {
                    return Err(ProgramError::InvalidJumpDestination);
                }
                self.push_memory(jumpdest_bit_log);
            }

            // Extra fields required by the constraints.
            row.general.jumps_mut().should_jump = F::ONE;
            row.general.jumps_mut().cond_sum_pinv = F::ONE;

            let diff = row.stack_len - F::ONE;
            if let Some(inv) = diff.try_inverse() {
                row.general.stack_mut().stack_inv = inv;
                row.general.stack_mut().stack_inv_aux = F::ONE;
            } else {
                row.general.stack_mut().stack_inv = F::ZERO;
                row.general.stack_mut().stack_inv_aux = F::ZERO;
            }

            self.push_cpu(row);
        }
        self.get_mut_generation_state().jump_to(dst as usize)?;
        Ok(())
    }

    fn generate_jumpi(&mut self, mut row: CpuColumnsView<F>) -> Result<(), ProgramError> {
        let [(dst, _), (cond, log_cond)] =
            stack_pop_with_log_and_fill::<2, _>(self.get_mut_generation_state(), &mut row)?;

        let should_jump = !cond.is_zero();
        if should_jump {
            let dst: u32 = dst
                .try_into()
                .map_err(|_| ProgramError::InvalidJumpiDestination)?;
            if !self.generate_jumpdest_analysis(dst as usize) {
                row.general.jumps_mut().should_jump = F::ONE;
                let cond_sum_u64 = cond
                    .0
                    .into_iter()
                    .map(|limb| ((limb as u32) as u64) + (limb >> 32))
                    .sum();
                let cond_sum = F::from_canonical_u64(cond_sum_u64);
                row.general.jumps_mut().cond_sum_pinv = cond_sum.inverse();
            }
            self.get_mut_generation_state().jump_to(dst as usize)?;
        } else {
            row.general.jumps_mut().should_jump = F::ZERO;
            row.general.jumps_mut().cond_sum_pinv = F::ZERO;
            self.incr_pc(1);
        }

        let gen_state = self.get_mut_generation_state();
        let (jumpdest_bit, jumpdest_bit_log) = mem_read_gp_with_log_and_fill(
            NUM_GP_CHANNELS - 1,
            MemoryAddress::new(
                gen_state.registers.context,
                Segment::JumpdestBits,
                dst.low_u32() as usize,
            ),
            gen_state,
            &mut row,
        );
        if !should_jump || gen_state.registers.is_kernel {
            // Don't actually do the read, just set the address, etc.
            let channel = &mut row.mem_channels[NUM_GP_CHANNELS - 1];
            channel.used = F::ZERO;
            channel.value[0] = F::ONE;
        } else {
            if jumpdest_bit != U256::one() {
                return Err(ProgramError::InvalidJumpiDestination);
            }
            self.push_memory(jumpdest_bit_log);
        }

        let diff = row.stack_len - F::TWO;
        if let Some(inv) = diff.try_inverse() {
            row.general.stack_mut().stack_inv = inv;
            row.general.stack_mut().stack_inv_aux = F::ONE;
        } else {
            row.general.stack_mut().stack_inv = F::ZERO;
            row.general.stack_mut().stack_inv_aux = F::ZERO;
        }

        self.push_memory(log_cond);
        self.push_cpu(row);
        Ok(())
    }

    /// Skips the following instructions for some specific labels
    fn skip_if_necessary(&mut self, op: Operation) -> Result<Operation, ProgramError>;

    fn perform_op(&mut self, op: Operation, row: CpuColumnsView<F>) -> Result<(), ProgramError>
    where
        Self: Sized,
    {
        let op = self.skip_if_necessary(op)?;

<<<<<<< HEAD
        #[cfg(debug_assertions)]
        if !self.get_registers().is_kernel {
            self.log_debug(format!(
                "User instruction {:?}, stack = {:?}, ctx = {}",
                op,
                {
                    let mut stack = self.get_stack();
                    stack.reverse();
                    stack
                },
                self.get_registers().context
            ));
        }

=======
>>>>>>> 1ccc7fcc
        match op {
            Operation::Push(n) => generate_push(n, self, row),
            Operation::Dup(n) => generate_dup(n, self, row),
            Operation::Swap(n) => generate_swap(n, self, row),
            Operation::Iszero => generate_iszero(self, row),
            Operation::Not => generate_not(self, row),
            Operation::BinaryArithmetic(arithmetic::BinaryOperator::Shl) => generate_shl(self, row),
            Operation::BinaryArithmetic(arithmetic::BinaryOperator::Shr) => generate_shr(self, row),
            Operation::Syscall(opcode, stack_values_read, stack_len_increased) => {
                generate_syscall(opcode, stack_values_read, stack_len_increased, self, row)
            }
            Operation::Eq => generate_eq(self, row),
            Operation::BinaryLogic(binary_logic_op) => {
                generate_binary_logic_op(binary_logic_op, self, row)
            }
            Operation::BinaryArithmetic(op) => generate_binary_arithmetic_op(op, self, row),
            Operation::TernaryArithmetic(op) => generate_ternary_arithmetic_op(op, self, row),
            Operation::KeccakGeneral => generate_keccak_general(self, row),
            Operation::ProverInput => generate_prover_input(self, row),
            Operation::Pop => generate_pop(self, row),
            Operation::Jump => self.generate_jump(row),
            Operation::Jumpi => self.generate_jumpi(row),
            Operation::Pc => generate_pc(self, row),
            Operation::Jumpdest => generate_jumpdest(self, row),
            Operation::GetContext => generate_get_context(self, row),
            Operation::SetContext => generate_set_context(self, row),
            Operation::Mload32Bytes => generate_mload_32bytes(self, row),
            Operation::Mstore32Bytes(n) => generate_mstore_32bytes(n, self, row),
            Operation::ExitKernel => generate_exit_kernel(self, row),
            Operation::MloadGeneral => generate_mload_general(self, row),
            Operation::MstoreGeneral => generate_mstore_general(self, row),
        }
    }

    fn fill_stack_fields(&mut self, row: &mut CpuColumnsView<F>) -> Result<(), ProgramError>;
}<|MERGE_RESOLUTION|>--- conflicted
+++ resolved
@@ -481,23 +481,6 @@
     {
         let op = self.skip_if_necessary(op)?;
 
-<<<<<<< HEAD
-        #[cfg(debug_assertions)]
-        if !self.get_registers().is_kernel {
-            self.log_debug(format!(
-                "User instruction {:?}, stack = {:?}, ctx = {}",
-                op,
-                {
-                    let mut stack = self.get_stack();
-                    stack.reverse();
-                    stack
-                },
-                self.get_registers().context
-            ));
-        }
-
-=======
->>>>>>> 1ccc7fcc
         match op {
             Operation::Push(n) => generate_push(n, self, row),
             Operation::Dup(n) => generate_dup(n, self, row),
