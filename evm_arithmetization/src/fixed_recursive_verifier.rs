use core::mem::{self, MaybeUninit};
use core::ops::Range;
use std::collections::BTreeMap;
use std::sync::atomic::AtomicBool;
use std::sync::Arc;

use anyhow::anyhow;
use ethereum_types::U256;
use hashbrown::HashMap;
use itertools::{zip_eq, Itertools};
use mpt_trie::partial_trie::{HashedPartialTrie, Node, PartialTrie};
use plonky2::field::extension::Extendable;
use plonky2::field::polynomial::PolynomialValues;
use plonky2::fri::oracle::PolynomialBatch;
use plonky2::fri::FriParams;
use plonky2::gates::constant::ConstantGate;
use plonky2::gates::noop::NoopGate;
use plonky2::hash::hash_types::{MerkleCapTarget, RichField};
use plonky2::iop::challenger::RecursiveChallenger;
use plonky2::iop::target::{BoolTarget, Target};
use plonky2::iop::witness::{PartialWitness, WitnessWrite};
use plonky2::plonk::circuit_builder::CircuitBuilder;
use plonky2::plonk::circuit_data::{
    CircuitConfig, CircuitData, CommonCircuitData, VerifierCircuitData, VerifierCircuitTarget,
};
use plonky2::plonk::config::{AlgebraicHasher, GenericConfig};
use plonky2::plonk::proof::{ProofWithPublicInputs, ProofWithPublicInputsTarget};
use plonky2::recursion::cyclic_recursion::check_cyclic_proof_verifier_data;
use plonky2::recursion::dummy_circuit::cyclic_base_proof;
use plonky2::util::serialization::{
    Buffer, GateSerializer, IoResult, Read, WitnessGeneratorSerializer, Write,
};
use plonky2::util::timing::TimingTree;
use plonky2::util::transpose;
use plonky2_util::log2_ceil;
use starky::config::StarkConfig;
use starky::cross_table_lookup::{verify_cross_table_lookups_circuit, CrossTableLookup};
use starky::lookup::{get_grand_product_challenge_set_target, GrandProductChallengeSet};
use starky::proof::StarkProofWithMetadata;
use starky::stark::Stark;

use crate::all_stark::{all_cross_table_lookups, AllStark, Table, NUM_TABLES};
use crate::cpu::kernel::aggregator::KERNEL;
use crate::generation::GenerationInputs;
use crate::get_challenges::observe_public_values_target;
use crate::memory::segments::Segment;
use crate::proof::{
    AllProof, BlockHashesTarget, BlockMetadataTarget, ExtraBlockData, ExtraBlockDataTarget,
    MemCapTarget, PublicValues, PublicValuesTarget, RegistersDataTarget, TrieRoots,
    TrieRootsTarget,
};
use crate::prover::{check_abort_signal, generate_all_data_segments, prove, GenerationSegmentData};
use crate::recursive_verifier::{
    add_common_recursion_gates, add_virtual_public_values, get_memory_extra_looking_sum_circuit,
    recursive_stark_circuit, set_public_value_targets, PlonkWrapperCircuit, PublicInputs,
    StarkWrapperCircuit,
};
use crate::util::{h160_limbs, h256_limbs, u256_limbs};
use crate::verifier::initial_memory_merkle_cap;
use crate::witness::memory::MemoryAddress;
use crate::witness::state::RegistersState;

/// The recursion threshold. We end a chain of recursive proofs once we reach
/// this size.
const THRESHOLD_DEGREE_BITS: usize = 13;

pub struct ProverOutputData<F, C, const D: usize>
where
    F: RichField + Extendable<D>,
    C: GenericConfig<D, F = F>,
    C::Hasher: AlgebraicHasher<F>,
{
    pub proof_with_pis: ProofWithPublicInputs<F, C, D>,
    pub public_values: PublicValues,
}

/// Contains all recursive circuits used in the system. For each STARK and each
/// initial `degree_bits`, this contains a chain of recursive circuits for
/// shrinking that STARK from `degree_bits` to a constant
/// `THRESHOLD_DEGREE_BITS`. It also contains a special root circuit
/// for combining each STARK's shrunk wrapper proof into a single proof.
#[derive(Eq, PartialEq, Debug)]
pub struct AllRecursiveCircuits<F, C, const D: usize>
where
    F: RichField + Extendable<D>,
    C: GenericConfig<D, F = F>,
    C::Hasher: AlgebraicHasher<F>,
{
    /// The EVM root circuit, which aggregates the (shrunk) per-table recursive
    /// proofs.
    pub root: RootCircuitData<F, C, D>,
    /// The segment aggregation circuit, which verifies that two segment proofs
    /// that can either be root or aggregation proofs.
    pub segment_aggregation: AggregationCircuitData<F, C, D>,
    /// The block circuit, which verifies an aggregation root proof and an
    /// optional previous block proof.
    pub block: BlockCircuitData<F, C, D>,
    /// Holds chains of circuits for each table and for each initial
    /// `degree_bits`.
    pub by_table: [RecursiveCircuitsForTable<F, C, D>; NUM_TABLES],
}

/// Data for the EVM root circuit, which is used to combine each STARK's shrunk
/// wrapper proof into a single proof.
#[derive(Eq, PartialEq, Debug)]
pub struct RootCircuitData<F, C, const D: usize>
where
    F: RichField + Extendable<D>,
    C: GenericConfig<D, F = F>,
{
    pub circuit: CircuitData<F, C, D>,
    proof_with_pis: [ProofWithPublicInputsTarget<D>; NUM_TABLES],
    /// For each table, various inner circuits may be used depending on the
    /// initial table size. This target holds the index of the circuit
    /// (within `final_circuits()`) that was used.
    index_verifier_data: [Target; NUM_TABLES],
    /// Public inputs containing public values.
    public_values: PublicValuesTarget,
    /// Public inputs used for cyclic verification. These aren't actually used
    /// for EVM root proofs; the circuit has them just to match the
    /// structure of aggregation proofs.
    cyclic_vk: VerifierCircuitTarget,
}

impl<F, C, const D: usize> RootCircuitData<F, C, D>
where
    F: RichField + Extendable<D>,
    C: GenericConfig<D, F = F>,
{
    fn to_buffer(
        &self,
        buffer: &mut Vec<u8>,
        gate_serializer: &dyn GateSerializer<F, D>,
        generator_serializer: &dyn WitnessGeneratorSerializer<F, D>,
    ) -> IoResult<()> {
        buffer.write_circuit_data(&self.circuit, gate_serializer, generator_serializer)?;
        for proof in &self.proof_with_pis {
            buffer.write_target_proof_with_public_inputs(proof)?;
        }
        for index in self.index_verifier_data {
            buffer.write_target(index)?;
        }
        self.public_values.to_buffer(buffer)?;
        buffer.write_target_verifier_circuit(&self.cyclic_vk)?;
        Ok(())
    }

    fn from_buffer(
        buffer: &mut Buffer,
        gate_serializer: &dyn GateSerializer<F, D>,
        generator_serializer: &dyn WitnessGeneratorSerializer<F, D>,
    ) -> IoResult<Self> {
        let circuit = buffer.read_circuit_data(gate_serializer, generator_serializer)?;
        let mut proof_with_pis = Vec::with_capacity(NUM_TABLES);
        for _ in 0..NUM_TABLES {
            proof_with_pis.push(buffer.read_target_proof_with_public_inputs()?);
        }
        let mut index_verifier_data = Vec::with_capacity(NUM_TABLES);
        for _ in 0..NUM_TABLES {
            index_verifier_data.push(buffer.read_target()?);
        }
        let public_values = PublicValuesTarget::from_buffer(buffer)?;
        let cyclic_vk = buffer.read_target_verifier_circuit()?;

        Ok(Self {
            circuit,
            proof_with_pis: proof_with_pis.try_into().unwrap(),
            index_verifier_data: index_verifier_data.try_into().unwrap(),
            public_values,
            cyclic_vk,
        })
    }
}

/// Data for the aggregation circuit, which is used to compress two proofs into
/// one. Each inner proof can be either an EVM root proof or another aggregation
/// proof.
#[derive(Eq, PartialEq, Debug)]
pub struct AggregationCircuitData<F, C, const D: usize>
where
    F: RichField + Extendable<D>,
    C: GenericConfig<D, F = F>,
{
    pub circuit: CircuitData<F, C, D>,
    lhs: AggregationChildTarget<D>,
    rhs: AggregationChildTarget<D>,
    public_values: PublicValuesTarget,
    cyclic_vk: VerifierCircuitTarget,
}

impl<F, C, const D: usize> AggregationCircuitData<F, C, D>
where
    F: RichField + Extendable<D>,
    C: GenericConfig<D, F = F>,
{
    fn to_buffer(
        &self,
        buffer: &mut Vec<u8>,
        gate_serializer: &dyn GateSerializer<F, D>,
        generator_serializer: &dyn WitnessGeneratorSerializer<F, D>,
    ) -> IoResult<()> {
        buffer.write_circuit_data(&self.circuit, gate_serializer, generator_serializer)?;
        buffer.write_target_verifier_circuit(&self.cyclic_vk)?;
        self.public_values.to_buffer(buffer)?;
        self.lhs.to_buffer(buffer)?;
        self.rhs.to_buffer(buffer)?;
        Ok(())
    }

    fn from_buffer(
        buffer: &mut Buffer,
        gate_serializer: &dyn GateSerializer<F, D>,
        generator_serializer: &dyn WitnessGeneratorSerializer<F, D>,
    ) -> IoResult<Self> {
        let circuit = buffer.read_circuit_data(gate_serializer, generator_serializer)?;
        let cyclic_vk = buffer.read_target_verifier_circuit()?;
        let public_values = PublicValuesTarget::from_buffer(buffer)?;
        let lhs = AggregationChildTarget::from_buffer(buffer)?;
        let rhs = AggregationChildTarget::from_buffer(buffer)?;
        Ok(Self {
            circuit,
            lhs,
            rhs,
            public_values,
            cyclic_vk,
        })
    }
}

#[derive(Eq, PartialEq, Debug)]
struct AggregationChildTarget<const D: usize> {
    is_agg: BoolTarget,
    agg_proof: ProofWithPublicInputsTarget<D>,
    evm_proof: ProofWithPublicInputsTarget<D>,
}

impl<const D: usize> AggregationChildTarget<D> {
    fn to_buffer(&self, buffer: &mut Vec<u8>) -> IoResult<()> {
        buffer.write_target_bool(self.is_agg)?;
        buffer.write_target_proof_with_public_inputs(&self.agg_proof)?;
        buffer.write_target_proof_with_public_inputs(&self.evm_proof)?;
        Ok(())
    }

    fn from_buffer(buffer: &mut Buffer) -> IoResult<Self> {
        let is_agg = buffer.read_target_bool()?;
        let agg_proof = buffer.read_target_proof_with_public_inputs()?;
        let evm_proof = buffer.read_target_proof_with_public_inputs()?;
        Ok(Self {
            is_agg,
            agg_proof,
            evm_proof,
        })
    }

    // `len_mem_cap` us the length of the Merkle
    // caps for `MemBefore` and `MemAfter`.
    fn public_values<F: RichField + Extendable<D>>(
        &self,
        builder: &mut CircuitBuilder<F, D>,
        len_mem_cap: usize,
    ) -> PublicValuesTarget {
        let agg_pv =
            PublicValuesTarget::from_public_inputs(&self.agg_proof.public_inputs, len_mem_cap);
        let evm_pv =
            PublicValuesTarget::from_public_inputs(&self.evm_proof.public_inputs, len_mem_cap);
        PublicValuesTarget::select(builder, self.is_agg, agg_pv, evm_pv)
    }
}

/// Data for the block circuit, which is used to generate a final block proof,
/// and compress it with an optional parent proof if present.
#[derive(Eq, PartialEq, Debug)]
pub struct BlockCircuitData<F, C, const D: usize>
where
    F: RichField + Extendable<D>,
    C: GenericConfig<D, F = F>,
{
    pub circuit: CircuitData<F, C, D>,
    has_parent_block: BoolTarget,
    parent_block_proof: ProofWithPublicInputsTarget<D>,
    agg_root_proof: ProofWithPublicInputsTarget<D>,
    public_values: PublicValuesTarget,
    cyclic_vk: VerifierCircuitTarget,
}

impl<F, C, const D: usize> BlockCircuitData<F, C, D>
where
    F: RichField + Extendable<D>,
    C: GenericConfig<D, F = F>,
{
    fn to_buffer(
        &self,
        buffer: &mut Vec<u8>,
        gate_serializer: &dyn GateSerializer<F, D>,
        generator_serializer: &dyn WitnessGeneratorSerializer<F, D>,
    ) -> IoResult<()> {
        buffer.write_circuit_data(&self.circuit, gate_serializer, generator_serializer)?;
        buffer.write_target_bool(self.has_parent_block)?;
        buffer.write_target_proof_with_public_inputs(&self.parent_block_proof)?;
        buffer.write_target_proof_with_public_inputs(&self.agg_root_proof)?;
        self.public_values.to_buffer(buffer)?;
        buffer.write_target_verifier_circuit(&self.cyclic_vk)?;
        Ok(())
    }

    fn from_buffer(
        buffer: &mut Buffer,
        gate_serializer: &dyn GateSerializer<F, D>,
        generator_serializer: &dyn WitnessGeneratorSerializer<F, D>,
    ) -> IoResult<Self> {
        let circuit = buffer.read_circuit_data(gate_serializer, generator_serializer)?;
        let has_parent_block = buffer.read_target_bool()?;
        let parent_block_proof = buffer.read_target_proof_with_public_inputs()?;
        let agg_root_proof = buffer.read_target_proof_with_public_inputs()?;
        let public_values = PublicValuesTarget::from_buffer(buffer)?;
        let cyclic_vk = buffer.read_target_verifier_circuit()?;
        Ok(Self {
            circuit,
            has_parent_block,
            parent_block_proof,
            agg_root_proof,
            public_values,
            cyclic_vk,
        })
    }
}

impl<F, C, const D: usize> AllRecursiveCircuits<F, C, D>
where
    F: RichField + Extendable<D>,
    C: GenericConfig<D, F = F> + 'static,
    C::Hasher: AlgebraicHasher<F>,
{
    /// Serializes all these preprocessed circuits into a sequence of bytes.
    ///
    /// # Arguments
    ///
    /// - `skip_tables`: a boolean indicating whether to serialize only the
    ///   upper circuits
    /// or the entire prover state, including recursive circuits to shrink STARK
    /// proofs.
    /// - `gate_serializer`: a custom gate serializer needed to serialize
    ///   recursive circuits
    /// common data.
    /// - `generator_serializer`: a custom generator serializer needed to
    ///   serialize recursive
    /// circuits proving data.
    pub fn to_bytes(
        &self,
        skip_tables: bool,
        gate_serializer: &dyn GateSerializer<F, D>,
        generator_serializer: &dyn WitnessGeneratorSerializer<F, D>,
    ) -> IoResult<Vec<u8>> {
        // TODO: would be better to initialize it dynamically based on the supported max
        // degree.
        let mut buffer = Vec::with_capacity(1 << 34);
        self.root
            .to_buffer(&mut buffer, gate_serializer, generator_serializer)?;
        self.segment_aggregation
            .to_buffer(&mut buffer, gate_serializer, generator_serializer)?;
        self.block
            .to_buffer(&mut buffer, gate_serializer, generator_serializer)?;
        if !skip_tables {
            for table in &self.by_table {
                table.to_buffer(&mut buffer, gate_serializer, generator_serializer)?;
            }
        }
        Ok(buffer)
    }

    /// Deserializes a sequence of bytes into an entire prover state containing
    /// all recursive circuits.
    ///
    /// # Arguments
    ///
    /// - `bytes`: a slice of bytes to deserialize this prover state from.
    /// - `skip_tables`: a boolean indicating whether to deserialize only the
    ///   upper circuits
    /// or the entire prover state, including recursive circuits to shrink STARK
    /// proofs.
    /// - `gate_serializer`: a custom gate serializer needed to serialize
    ///   recursive circuits
    /// common data.
    /// - `generator_serializer`: a custom generator serializer needed to
    ///   serialize recursive
    /// circuits proving data.
    pub fn from_bytes(
        bytes: &[u8],
        skip_tables: bool,
        gate_serializer: &dyn GateSerializer<F, D>,
        generator_serializer: &dyn WitnessGeneratorSerializer<F, D>,
    ) -> IoResult<Self> {
        let mut buffer = Buffer::new(bytes);
        let root =
            RootCircuitData::from_buffer(&mut buffer, gate_serializer, generator_serializer)?;
        let segment_aggregation = AggregationCircuitData::from_buffer(
            &mut buffer,
            gate_serializer,
            generator_serializer,
        )?;
        let block =
            BlockCircuitData::from_buffer(&mut buffer, gate_serializer, generator_serializer)?;

        let by_table = match skip_tables {
            true => (0..NUM_TABLES)
                .map(|_| RecursiveCircuitsForTable {
                    by_stark_size: BTreeMap::default(),
                })
                .collect_vec()
                .try_into()
                .unwrap(),
            false => {
                // Tricky use of MaybeUninit to remove the need for implementing Debug
                // for all underlying types, necessary to convert a by_table Vec to an array.
                let mut by_table: [MaybeUninit<RecursiveCircuitsForTable<F, C, D>>; NUM_TABLES] =
                    unsafe { MaybeUninit::uninit().assume_init() };
                for table in &mut by_table[..] {
                    let value = RecursiveCircuitsForTable::from_buffer(
                        &mut buffer,
                        gate_serializer,
                        generator_serializer,
                    )?;
                    *table = MaybeUninit::new(value);
                }
                unsafe {
                    mem::transmute::<
                        [std::mem::MaybeUninit<RecursiveCircuitsForTable<F, C, D>>; NUM_TABLES],
                        [RecursiveCircuitsForTable<F, C, D>; NUM_TABLES],
                    >(by_table)
                }
            }
        };

        Ok(Self {
            root,
            segment_aggregation,
            block,
            by_table,
        })
    }

    /// Preprocess all recursive circuits used by the system.
    ///
    /// # Arguments
    ///
    /// - `all_stark`: a structure defining the logic of all STARK modules and
    ///   their associated
    /// cross-table lookups.
    /// - `degree_bits_ranges`: the logarithmic ranges to be supported for the
    ///   recursive tables.
    /// Transactions may yield arbitrary trace lengths for each STARK module
    /// (within some bounds), unknown prior generating the witness to create
    /// a proof. Thus, for each STARK module, we construct a map from
    /// `2^{degree_bits} = length` to a chain of shrinking recursion circuits,
    /// starting from that length, for each `degree_bits` in the range specified
    /// for this STARK module. Specifying a wide enough range allows a
    /// prover to cover all possible scenarios.
    /// - `stark_config`: the configuration to be used for the STARK prover. It
    ///   will usually be a fast
    /// one yielding large proofs.
    pub fn new(
        all_stark: &AllStark<F, D>,
        degree_bits_ranges: &[Range<usize>; NUM_TABLES],
        stark_config: &StarkConfig,
    ) -> Self {
        let arithmetic = RecursiveCircuitsForTable::new(
            Table::Arithmetic,
            &all_stark.arithmetic_stark,
            degree_bits_ranges[*Table::Arithmetic].clone(),
            &all_stark.cross_table_lookups,
            stark_config,
        );
        let byte_packing = RecursiveCircuitsForTable::new(
            Table::BytePacking,
            &all_stark.byte_packing_stark,
            degree_bits_ranges[*Table::BytePacking].clone(),
            &all_stark.cross_table_lookups,
            stark_config,
        );
        let cpu = RecursiveCircuitsForTable::new(
            Table::Cpu,
            &all_stark.cpu_stark,
            degree_bits_ranges[*Table::Cpu].clone(),
            &all_stark.cross_table_lookups,
            stark_config,
        );
        let keccak = RecursiveCircuitsForTable::new(
            Table::Keccak,
            &all_stark.keccak_stark,
            degree_bits_ranges[*Table::Keccak].clone(),
            &all_stark.cross_table_lookups,
            stark_config,
        );
        let keccak_sponge = RecursiveCircuitsForTable::new(
            Table::KeccakSponge,
            &all_stark.keccak_sponge_stark,
            degree_bits_ranges[*Table::KeccakSponge].clone(),
            &all_stark.cross_table_lookups,
            stark_config,
        );
        let logic = RecursiveCircuitsForTable::new(
            Table::Logic,
            &all_stark.logic_stark,
            degree_bits_ranges[*Table::Logic].clone(),
            &all_stark.cross_table_lookups,
            stark_config,
        );
        let memory = RecursiveCircuitsForTable::new(
            Table::Memory,
            &all_stark.memory_stark,
            degree_bits_ranges[*Table::Memory].clone(),
            &all_stark.cross_table_lookups,
            stark_config,
        );
        let mem_before = RecursiveCircuitsForTable::new(
            Table::MemBefore,
            &all_stark.mem_before_stark,
            degree_bits_ranges[Table::MemBefore as usize].clone(),
            &all_stark.cross_table_lookups,
            stark_config,
        );
        let mem_after = RecursiveCircuitsForTable::new(
            Table::MemAfter,
            &all_stark.mem_after_stark,
            degree_bits_ranges[Table::MemAfter as usize].clone(),
            &all_stark.cross_table_lookups,
            stark_config,
        );

        let by_table = [
            arithmetic,
            byte_packing,
            cpu,
            keccak,
            keccak_sponge,
            logic,
            memory,
            mem_before,
            mem_after,
        ];
        let root = Self::create_segment_circuit(&by_table, stark_config);
        let segment_aggregation = Self::create_segmented_aggregation_circuit(&root);
        let block = Self::create_block_circuit(&segment_aggregation, stark_config);
        Self {
            root,
            segment_aggregation,
            block,
            by_table,
        }
    }

    /// Outputs the `VerifierCircuitData` needed to verify any block proof
    /// generated by an honest prover.
    /// While the [`AllRecursiveCircuits`] prover state can also verify proofs,
    /// verifiers only need a fraction of the state to verify proofs. This
    /// allows much less powerful entities to behave as verifiers, by only
    /// loading the necessary data to verify block proofs.
    ///
    /// # Usage
    ///
    /// ```ignore
    /// let prover_state = AllRecursiveCircuits { ... };
    /// let verifier_state = prover_state.final_verifier_data();
    ///
    /// // Verify a provided block proof
    /// assert!(verifier_state.verify(&block_proof).is_ok());
    /// ```
    pub fn final_verifier_data(&self) -> VerifierCircuitData<F, C, D> {
        self.block.circuit.verifier_data()
    }

    fn create_segment_circuit(
        by_table: &[RecursiveCircuitsForTable<F, C, D>; NUM_TABLES],
        stark_config: &StarkConfig,
    ) -> RootCircuitData<F, C, D> {
        let inner_common_data: [_; NUM_TABLES] =
            core::array::from_fn(|i| &by_table[i].final_circuits()[0].common);

        let cap_length_before = 1
            << inner_common_data[*Table::MemBefore]
                .fri_params
                .config
                .cap_height;
        let cap_length_after = 1
            << inner_common_data[*Table::MemAfter]
                .fri_params
                .config
                .cap_height;
        let mut builder = CircuitBuilder::new(CircuitConfig::standard_recursion_config());

        let public_values = add_virtual_public_values(&mut builder, cap_length_before);

        let recursive_proofs =
            core::array::from_fn(|i| builder.add_virtual_proof_with_pis(inner_common_data[i]));
        let pis: [_; NUM_TABLES] = core::array::from_fn(|i| {
            PublicInputs::<Target, <C::Hasher as AlgebraicHasher<F>>::AlgebraicPermutation>::from_vec(
                &recursive_proofs[i].public_inputs,
                stark_config,
            )
        });
        let index_verifier_data = core::array::from_fn(|_i| builder.add_virtual_target());

        let mut challenger = RecursiveChallenger::<F, C::Hasher, D>::new(&mut builder);
        for pi in &pis {
            for h in &pi.trace_cap {
                challenger.observe_elements(h);
            }
        }

        observe_public_values_target::<F, C, D>(&mut challenger, &public_values);

        let ctl_challenges = get_grand_product_challenge_set_target(
            &mut builder,
            &mut challenger,
            stark_config.num_challenges,
        );
        // Check that the correct CTL challenges are used in every proof.
        for pi in &pis {
            for i in 0..stark_config.num_challenges {
                builder.connect(
                    ctl_challenges.challenges[i].beta,
                    pi.ctl_challenges.challenges[i].beta,
                );
                builder.connect(
                    ctl_challenges.challenges[i].gamma,
                    pi.ctl_challenges.challenges[i].gamma,
                );
            }
        }

        let state = challenger.compact(&mut builder);
        for (&before, &s) in zip_eq(state.as_ref(), pis[0].challenger_state_before.as_ref()) {
            builder.connect(before, s);
        }
        // Check that the challenger state is consistent between proofs.
        for i in 1..NUM_TABLES {
            for (&before, &after) in zip_eq(
                pis[i].challenger_state_before.as_ref(),
                pis[i - 1].challenger_state_after.as_ref(),
            ) {
                builder.connect(before, after);
            }
        }

        // Extra sums to add to the looked last value.
        // Only necessary for the Memory values.
        let mut extra_looking_sums =
            vec![vec![builder.zero(); stark_config.num_challenges]; NUM_TABLES];

        // Memory
        extra_looking_sums[*Table::Memory] = (0..stark_config.num_challenges)
            .map(|c| {
                get_memory_extra_looking_sum_circuit(
                    &mut builder,
                    &public_values,
                    ctl_challenges.challenges[c],
                )
            })
            .collect_vec();

        // Verify the CTL checks.
        verify_cross_table_lookups_circuit::<F, D, NUM_TABLES>(
            &mut builder,
            all_cross_table_lookups(),
            pis.map(|p| p.ctl_zs_first),
            Some(&extra_looking_sums),
            stark_config,
        );

        for (i, table_circuits) in by_table.iter().enumerate() {
            let final_circuits = table_circuits.final_circuits();
            for final_circuit in &final_circuits {
                assert_eq!(
                    &final_circuit.common, inner_common_data[i],
                    "common_data mismatch"
                );
            }
            let mut possible_vks = final_circuits
                .into_iter()
                .map(|c| builder.constant_verifier_data(&c.verifier_only))
                .collect_vec();
            // random_access_verifier_data expects a vector whose length is a power of two.
            // To satisfy this, we will just add some duplicates of the first VK.
            while !possible_vks.len().is_power_of_two() {
                possible_vks.push(possible_vks[0].clone());
            }
            let inner_verifier_data =
                builder.random_access_verifier_data(index_verifier_data[i], possible_vks);

            builder.verify_proof::<C>(
                &recursive_proofs[i],
                &inner_verifier_data,
                inner_common_data[i],
            );
        }

        let merkle_before = MemCapTarget::from_public_inputs(
            &recursive_proofs[*Table::MemBefore].public_inputs,
            cap_length_before,
        );
        let merkle_after = MemCapTarget::from_public_inputs(
            &recursive_proofs[*Table::MemAfter].public_inputs,
            cap_length_after,
        );
        // Connect Memory before and after the execution with
        // the public values.
        MemCapTarget::connect(
            &mut builder,
            public_values.mem_before.clone(),
            merkle_before,
        );
        MemCapTarget::connect(&mut builder, public_values.mem_after.clone(), merkle_after);
        // We want EVM root proofs to have the exact same structure as aggregation
        // proofs, so we add public inputs for cyclic verification, even though
        // they'll be ignored.
        let cyclic_vk = builder.add_verifier_data_public_inputs();

        builder.add_gate(
            ConstantGate::new(inner_common_data[0].config.num_constants),
            vec![],
        );

        RootCircuitData {
            circuit: builder.build::<C>(),
            proof_with_pis: recursive_proofs,
            index_verifier_data,
            public_values,
            cyclic_vk,
        }
    }

    fn create_segmented_aggregation_circuit(
        root: &RootCircuitData<F, C, D>,
    ) -> AggregationCircuitData<F, C, D> {
        let cap_before_len = root.proof_with_pis[*Table::MemBefore]
            .proof
            .wires_cap
            .0
            .len();

        let mut builder = CircuitBuilder::<F, D>::new(root.circuit.common.config.clone());
        let public_values = add_virtual_public_values(&mut builder, cap_before_len);
        let cyclic_vk = builder.add_verifier_data_public_inputs();

        let parent_segment = Self::add_agg_child(&mut builder, root);
        let segment = Self::add_agg_child(&mut builder, root);

        let parent_pv = parent_segment.public_values(&mut builder, cap_before_len);
        let segment_pv = segment.public_values(&mut builder, cap_before_len);

        // All the block metadata is the same for both segments. It is also the case for
        // extra_block_data.
        TrieRootsTarget::connect(
            &mut builder,
            public_values.trie_roots_before,
            parent_pv.trie_roots_before,
        );
        TrieRootsTarget::connect(
            &mut builder,
            public_values.trie_roots_after,
            segment_pv.trie_roots_after,
        );
        TrieRootsTarget::connect(
            &mut builder,
            public_values.trie_roots_before,
            segment_pv.trie_roots_before,
        );
        TrieRootsTarget::connect(
            &mut builder,
            public_values.trie_roots_after,
            parent_pv.trie_roots_after,
        );
        BlockMetadataTarget::connect(
            &mut builder,
            public_values.block_metadata,
            segment_pv.block_metadata,
        );
        BlockMetadataTarget::connect(
            &mut builder,
            public_values.block_metadata,
            parent_pv.block_metadata,
        );
        BlockHashesTarget::connect(
            &mut builder,
            public_values.block_hashes,
            segment_pv.block_hashes,
        );
        BlockHashesTarget::connect(
            &mut builder,
            public_values.block_hashes,
            parent_pv.block_hashes,
        );
        ExtraBlockDataTarget::connect(
            &mut builder,
            public_values.extra_block_data,
            segment_pv.extra_block_data,
        );
        ExtraBlockDataTarget::connect(
            &mut builder,
            public_values.extra_block_data,
            parent_pv.extra_block_data,
        );

        // Connect registers and merkle caps between segments.
        RegistersDataTarget::connect(
            &mut builder,
            public_values.registers_after.clone(),
            segment_pv.registers_after.clone(),
        );
        RegistersDataTarget::connect(
            &mut builder,
            public_values.registers_before.clone(),
            parent_pv.registers_before.clone(),
        );
        RegistersDataTarget::connect(
            &mut builder,
            parent_pv.registers_after,
            segment_pv.registers_before.clone(),
        );
        MemCapTarget::connect(
            &mut builder,
            public_values.mem_before.clone(),
            parent_pv.mem_before.clone(),
        );
        MemCapTarget::connect(
            &mut builder,
            public_values.mem_after.clone(),
            segment_pv.mem_after,
        );
        MemCapTarget::connect(&mut builder, parent_pv.mem_after, segment_pv.mem_before);

        // Pad to match the root circuit's degree.
        while log2_ceil(builder.num_gates()) < root.circuit.common.degree_bits() {
            builder.add_gate(NoopGate, vec![]);
        }

        let circuit = builder.build::<C>();
        AggregationCircuitData {
            circuit,
            lhs: parent_segment,
            rhs: segment,
            public_values,
            cyclic_vk,
        }
    }

<<<<<<< HEAD
=======
    // We assume that transactions are always aggregated on the right.
    fn create_transaction_circuit(
        agg: &AggregationCircuitData<F, C, D>,
        stark_config: &StarkConfig,
    ) -> BlockCircuitData<F, C, D> {
        // Create a circuit for the aggregation of two transactions.
        let expected_common_data = CommonCircuitData {
            fri_params: FriParams {
                degree_bits: 14,
                ..agg.circuit.common.fri_params.clone()
            },
            ..agg.circuit.common.clone()
        };

        let mut builder = CircuitBuilder::<F, D>::new(CircuitConfig::standard_recursion_config());

        let len_before = agg.public_values.mem_before.mem_cap.0.len();
        let public_values = add_virtual_public_values(&mut builder, len_before);
        let has_parent_block = builder.add_virtual_bool_target_safe();
        let parent_txn_proof = builder.add_virtual_proof_with_pis(&expected_common_data);
        let agg_root_proof = builder.add_virtual_proof_with_pis(&agg.circuit.common);

        let parent_pv =
            PublicValuesTarget::from_public_inputs(&parent_txn_proof.public_inputs, len_before);
        let agg_pv =
            PublicValuesTarget::from_public_inputs(&agg_root_proof.public_inputs, len_before);

        // Connect all block hash values
        BlockHashesTarget::connect(
            &mut builder,
            public_values.block_hashes,
            agg_pv.block_hashes,
        );
        BlockHashesTarget::connect(
            &mut builder,
            public_values.block_hashes,
            parent_pv.block_hashes,
        );
        // Connect all block metadata values.
        BlockMetadataTarget::connect(
            &mut builder,
            public_values.block_metadata,
            agg_pv.block_metadata,
        );
        BlockMetadataTarget::connect(
            &mut builder,
            public_values.block_metadata,
            parent_pv.block_metadata,
        );
        // Connect aggregation `trie_roots_after` with rhs `trie_roots_after`.
        TrieRootsTarget::connect(
            &mut builder,
            public_values.trie_roots_after,
            agg_pv.trie_roots_after,
        );
        // Connect lhs `trie_roots_after` with rhs `trie_roots_before`.
        TrieRootsTarget::connect(
            &mut builder,
            parent_pv.trie_roots_after,
            agg_pv.trie_roots_before,
        );
        // Connect lhs `trie_roots_before` with public values `trie_roots_before`.
        TrieRootsTarget::connect(
            &mut builder,
            public_values.trie_roots_before,
            parent_pv.trie_roots_before,
        );
        Self::connect_extra_public_values(
            &mut builder,
            &public_values.extra_block_data,
            &parent_pv.extra_block_data,
            &agg_pv.extra_block_data,
        );

        // We check the registers before and after for the current aggregation.
        RegistersDataTarget::connect(
            &mut builder,
            public_values.registers_after.clone(),
            agg_pv.registers_after.clone(),
        );

        RegistersDataTarget::connect(
            &mut builder,
            public_values.registers_before.clone(),
            agg_pv.registers_before.clone(),
        );

        // Check the initial and final register values.
        Self::connect_initial_final_segment(&mut builder, &public_values);

        // Check the initial `MemBefore` `MerkleCap` value.
        Self::check_init_merkle_cap(&mut builder, &agg_pv, stark_config);

        let cyclic_vk = builder.add_verifier_data_public_inputs();
        builder
            .conditionally_verify_cyclic_proof_or_dummy::<C>(
                has_parent_block,
                &parent_txn_proof,
                &expected_common_data,
            )
            .expect("Failed to build cyclic recursion circuit");

        let agg_verifier_data = builder.constant_verifier_data(&agg.circuit.verifier_only);
        builder.verify_proof::<C>(&agg_root_proof, &agg_verifier_data, &agg.circuit.common);

        let circuit = builder.build::<C>();
        BlockCircuitData {
            circuit,
            has_parent_block,
            parent_block_proof: parent_txn_proof,
            agg_root_proof,
            public_values,
            cyclic_vk,
        }
    }

>>>>>>> 3c4cd10d
    fn check_init_merkle_cap(
        builder: &mut CircuitBuilder<F, D>,
        x: &PublicValuesTarget,
        stark_config: &StarkConfig,
    ) where
        F: RichField + Extendable<D>,
    {
        let cap = initial_memory_merkle_cap::<F, C, D>(
            stark_config.fri_config.rate_bits,
            stark_config.fri_config.cap_height,
        );

        let init_cap_target = MemCapTarget {
            mem_cap: MerkleCapTarget(
                cap.0
                    .iter()
                    .map(|&h| builder.constant_hash(h))
                    .collect::<Vec<_>>(),
            ),
        };

        MemCapTarget::connect(builder, x.mem_before.clone(), init_cap_target);
    }

    fn connect_initial_final_segment(builder: &mut CircuitBuilder<F, D>, x: &PublicValuesTarget)
    where
        F: RichField + Extendable<D>,
    {
        builder.assert_zero(x.registers_before.stack_len);
        builder.assert_zero(x.registers_after.stack_len);
        builder.assert_zero(x.registers_before.context);
        builder.assert_zero(x.registers_after.context);
        builder.assert_zero(x.registers_before.gas_used);
        builder.assert_one(x.registers_before.is_kernel);
        builder.assert_one(x.registers_after.is_kernel);

        let halt_label = builder.constant(F::from_canonical_usize(KERNEL.global_labels["halt"]));
        builder.connect(x.registers_after.program_counter, halt_label);

        let main_label = builder.constant(F::from_canonical_usize(KERNEL.global_labels["main"]));
        builder.connect(x.registers_before.program_counter, main_label);
    }

    fn create_block_circuit(
        agg: &AggregationCircuitData<F, C, D>,
        stark_config: &StarkConfig,
    ) -> BlockCircuitData<F, C, D> {
        // Here, we have two block proofs and we aggregate them together.
        // The block circuit is similar to the agg circuit; both verify two inner
        // proofs.
        let expected_common_data = CommonCircuitData {
            fri_params: FriParams {
                degree_bits: 14,
                ..agg.circuit.common.fri_params.clone()
            },
            ..agg.circuit.common.clone()
        };

        let mut builder = CircuitBuilder::<F, D>::new(CircuitConfig::standard_recursion_config());
        let len_before = agg.public_values.mem_before.mem_cap.0.len();
        let public_values = add_virtual_public_values(&mut builder, len_before);
        let has_parent_block = builder.add_virtual_bool_target_safe();
        let parent_block_proof = builder.add_virtual_proof_with_pis(&expected_common_data);
        let agg_root_proof = builder.add_virtual_proof_with_pis(&agg.circuit.common);

        // Connect block hashes
        Self::connect_block_hashes(&mut builder, &parent_block_proof, &agg_root_proof);

        let parent_pv =
            PublicValuesTarget::from_public_inputs(&parent_block_proof.public_inputs, len_before);
        let agg_pv =
            PublicValuesTarget::from_public_inputs(&agg_root_proof.public_inputs, len_before);

        // Connect block `trie_roots_before` with parent_pv `trie_roots_before`.
        TrieRootsTarget::connect(
            &mut builder,
            public_values.trie_roots_before,
            parent_pv.trie_roots_before,
        );
        // Connect the rest of block `public_values` with agg_pv.
        TrieRootsTarget::connect(
            &mut builder,
            public_values.trie_roots_after,
            agg_pv.trie_roots_after,
        );
        BlockMetadataTarget::connect(
            &mut builder,
            public_values.block_metadata,
            agg_pv.block_metadata,
        );
        BlockHashesTarget::connect(
            &mut builder,
            public_values.block_hashes,
            agg_pv.block_hashes,
        );
        ExtraBlockDataTarget::connect(
            &mut builder,
            public_values.extra_block_data,
            agg_pv.extra_block_data,
        );

        // Make connections between block proofs, and check initial and final block
        // values.
        Self::connect_block_proof(&mut builder, has_parent_block, &parent_pv, &agg_pv);

        // We check the registers before and after for the current aggregation.
        RegistersDataTarget::connect(
            &mut builder,
            public_values.registers_after.clone(),
            agg_pv.registers_after.clone(),
        );

        RegistersDataTarget::connect(
            &mut builder,
            public_values.registers_before.clone(),
            agg_pv.registers_before.clone(),
        );

        // Check the initial and final register values.
        Self::connect_initial_final_segment(&mut builder, &public_values);

        // Check the initial `MemBefore` `MerkleCap` value.
        Self::check_init_merkle_cap(&mut builder, &agg_pv, stark_config);

        let cyclic_vk = builder.add_verifier_data_public_inputs();
        builder
            .conditionally_verify_cyclic_proof_or_dummy::<C>(
                has_parent_block,
                &parent_block_proof,
                &expected_common_data,
            )
            .expect("Failed to build cyclic recursion circuit");

        let agg_verifier_data = builder.constant_verifier_data(&agg.circuit.verifier_only);
        builder.verify_proof::<C>(&agg_root_proof, &agg_verifier_data, &agg.circuit.common);

        let circuit = builder.build::<C>();
        BlockCircuitData {
            circuit,
            has_parent_block,
            parent_block_proof,
            agg_root_proof,
            public_values,
            cyclic_vk,
        }
    }

    fn connect_extra_public_values(
        builder: &mut CircuitBuilder<F, D>,
        pvs: &ExtraBlockDataTarget,
        lhs: &ExtraBlockDataTarget,
        rhs: &ExtraBlockDataTarget,
    ) {
        // Connect checkpoint state root values.
        for (&limb0, &limb1) in pvs
            .checkpoint_state_trie_root
            .iter()
            .zip(&rhs.checkpoint_state_trie_root)
        {
            builder.connect(limb0, limb1);
        }
        for (&limb0, &limb1) in pvs
            .checkpoint_state_trie_root
            .iter()
            .zip(&lhs.checkpoint_state_trie_root)
        {
            builder.connect(limb0, limb1);
        }

        // Connect the transaction number in public values to the lhs and rhs values
        // correctly.
        builder.connect(pvs.txn_number_before, lhs.txn_number_before);
        builder.connect(pvs.txn_number_after, rhs.txn_number_after);

        // Connect lhs `txn_number_after` with rhs `txn_number_before`.
        builder.connect(lhs.txn_number_after, rhs.txn_number_before);

        // Connect the gas used in public values to the lhs and rhs values correctly.
        builder.connect(pvs.gas_used_before, lhs.gas_used_before);
        builder.connect(pvs.gas_used_after, rhs.gas_used_after);

        // Connect lhs `gas_used_after` with rhs `gas_used_before`.
        builder.connect(lhs.gas_used_after, rhs.gas_used_before);
    }

    fn add_agg_child(
        builder: &mut CircuitBuilder<F, D>,
        root: &RootCircuitData<F, C, D>,
    ) -> AggregationChildTarget<D> {
        let common = &root.circuit.common;
        let root_vk = builder.constant_verifier_data(&root.circuit.verifier_only);
        let is_agg = builder.add_virtual_bool_target_safe();
        let agg_proof = builder.add_virtual_proof_with_pis(common);
        let evm_proof = builder.add_virtual_proof_with_pis(common);
        builder
            .conditionally_verify_cyclic_proof::<C>(
                is_agg, &agg_proof, &evm_proof, &root_vk, common,
            )
            .expect("Failed to build cyclic recursion circuit");
        AggregationChildTarget {
            is_agg,
            agg_proof,
            evm_proof,
        }
    }

    /// Connect the 256 block hashes between two blocks
    fn connect_block_hashes(
        builder: &mut CircuitBuilder<F, D>,
        lhs: &ProofWithPublicInputsTarget<D>,
        rhs: &ProofWithPublicInputsTarget<D>,
    ) {
        // We don't need `mem_before` and `mem_after` in blocks, so we set
        // the associated lengths to 0.
        let lhs_public_values = PublicValuesTarget::from_public_inputs(&lhs.public_inputs, 0);
        let rhs_public_values = PublicValuesTarget::from_public_inputs(&rhs.public_inputs, 0);
        for i in 0..255 {
            for j in 0..8 {
                builder.connect(
                    lhs_public_values.block_hashes.prev_hashes[8 * (i + 1) + j],
                    rhs_public_values.block_hashes.prev_hashes[8 * i + j],
                );
            }
        }
        let expected_hash = lhs_public_values.block_hashes.cur_hash;
        let prev_block_hash = &rhs_public_values.block_hashes.prev_hashes[255 * 8..256 * 8];
        for i in 0..expected_hash.len() {
            builder.connect(expected_hash[i], prev_block_hash[i]);
        }
    }

    fn connect_block_proof(
        builder: &mut CircuitBuilder<F, D>,
        has_parent_block: BoolTarget,
        lhs: &PublicValuesTarget,
        rhs: &PublicValuesTarget,
    ) {
        // Between blocks, we only connect state tries.
        for (&limb0, limb1) in lhs
            .trie_roots_after
            .state_root
            .iter()
            .zip(rhs.trie_roots_before.state_root)
        {
            builder.connect(limb0, limb1);
        }

        // Between blocks, the checkpoint state trie remains unchanged.
        for (&limb0, limb1) in lhs
            .extra_block_data
            .checkpoint_state_trie_root
            .iter()
            .zip(rhs.extra_block_data.checkpoint_state_trie_root)
        {
            builder.connect(limb0, limb1);
        }

        // Connect block numbers.
        let one = builder.one();
        let prev_block_nb = builder.sub(rhs.block_metadata.block_number, one);
        builder.connect(lhs.block_metadata.block_number, prev_block_nb);

        // Check initial block values.
        Self::connect_initial_values_block(builder, rhs);

        // Connect intermediary values for gas_used and bloom filters to the block's
        // final values. We only plug on the right, so there is no need to check the
        // left-handside block.
        Self::connect_final_block_values_to_intermediary(builder, rhs);

        let has_not_parent_block = builder.sub(one, has_parent_block.target);

        // Check that the checkpoint block has the predetermined state trie root in
        // `ExtraBlockData`.
        Self::connect_checkpoint_block(builder, rhs, has_not_parent_block);
    }

    fn connect_checkpoint_block(
        builder: &mut CircuitBuilder<F, D>,
        x: &PublicValuesTarget,
        has_not_parent_block: Target,
    ) where
        F: RichField + Extendable<D>,
    {
        for (&limb0, limb1) in x
            .trie_roots_before
            .state_root
            .iter()
            .zip(x.extra_block_data.checkpoint_state_trie_root)
        {
            let mut constr = builder.sub(limb0, limb1);
            constr = builder.mul(has_not_parent_block, constr);
            builder.assert_zero(constr);
        }
    }

    fn connect_final_block_values_to_intermediary(
        builder: &mut CircuitBuilder<F, D>,
        x: &PublicValuesTarget,
    ) where
        F: RichField + Extendable<D>,
    {
        builder.connect(
            x.block_metadata.block_gas_used,
            x.extra_block_data.gas_used_after,
        );
    }

    fn connect_initial_values_block(builder: &mut CircuitBuilder<F, D>, x: &PublicValuesTarget)
    where
        F: RichField + Extendable<D>,
    {
        // The initial number of transactions is 0.
        builder.assert_zero(x.extra_block_data.txn_number_before);
        // The initial gas used is 0.
        builder.assert_zero(x.extra_block_data.gas_used_before);

        // The transactions and receipts tries are empty at the beginning of the block.
        let initial_trie = HashedPartialTrie::from(Node::Empty).hash();

        for (i, limb) in h256_limbs::<F>(initial_trie).into_iter().enumerate() {
            let limb_target = builder.constant(limb);
            builder.connect(x.trie_roots_before.transactions_root[i], limb_target);
            builder.connect(x.trie_roots_before.receipts_root[i], limb_target);
        }
    }

    /// For a given block payload passed as [`GenerationInputs`], a segment
    /// index and a max number of CPU cycles, create a proof for each STARK
    /// module for the current segment, then recursively shrink and combine
    /// them, eventually culminating in a segment proof.
    ///
    /// # Arguments
    ///
    /// - `all_stark`: a structure defining the logic of all STARK modules and
    ///   their associated
    /// cross-table lookups.
    /// - `config`: the configuration to be used for the STARK prover. It will
    ///   usually be a fast
    /// one yielding large proofs.
    /// - `generation_inputs`: a transaction and auxiliary data needed to
    ///   generate a proof, provided
    /// in Intermediary Representation.
    /// - max_cpu_len_log: logarithm of the max number of CPU cycles in the
    ///   current segment.
    /// - segment_index: index of the segment to prove (i.e. segment 0 proves
    ///   the first `max_cpu_len` cycles, segment 1 proves the following
    ///   `max_cpu_len` cycles etc.)
    /// - `timing`: a profiler defining a scope hierarchy and the time consumed
    ///   by each one.
    /// - `abort_signal`: an optional [`AtomicBool`] wrapped behind an [`Arc`],
    ///   to send a kill signal
    /// early. This is only necessary in a distributed setting where a worker
    /// may be blocking the entire queue.
    ///
    /// # Outputs
    ///
    /// This method outputs a tuple of [`ProofWithPublicInputs<F, C, D>`] and
    /// its [`PublicValues`]. Only the proof with public inputs is necessary
    /// for a verifier to assert correctness of the computation,
    /// but the public values are output for the prover convenience, as these
    /// are necessary during proof aggregation.
    pub fn prove_segment(
        &self,
        all_stark: &AllStark<F, D>,
        config: &StarkConfig,
        generation_inputs: GenerationInputs,
        max_cpu_len_log: usize,
        segment_data: &mut GenerationSegmentData,
        timing: &mut TimingTree,
        abort_signal: Option<Arc<AtomicBool>>,
    ) -> anyhow::Result<ProverOutputData<F, C, D>> {
        let all_proof = prove::<F, C, D>(
            all_stark,
            config,
            generation_inputs,
            segment_data,
            timing,
            abort_signal.clone(),
        )?;
        let mut root_inputs = PartialWitness::new();

        for table in 0..NUM_TABLES {
            let stark_proof = &all_proof.multi_proof.stark_proofs[table];
            let original_degree_bits = stark_proof.proof.recover_degree_bits(config);
            let table_circuits = &self.by_table[table];
            let shrunk_proof = table_circuits
                .by_stark_size
                .get(&original_degree_bits)
                .ok_or_else(|| {
                    anyhow!(format!(
                        "Missing preprocessed circuits for {:?} table with size {}.",
                        Table::all()[table],
                        original_degree_bits,
                    ))
                })?
                .shrink(stark_proof, &all_proof.multi_proof.ctl_challenges)?;
            let index_verifier_data = table_circuits
                .by_stark_size
                .keys()
                .position(|&size| size == original_degree_bits)
                .unwrap();
            root_inputs.set_target(
                self.root.index_verifier_data[table],
                F::from_canonical_usize(index_verifier_data),
            );
            root_inputs.set_proof_with_pis_target(&self.root.proof_with_pis[table], &shrunk_proof);

            check_abort_signal(abort_signal.clone())?;
        }

        root_inputs.set_verifier_data_target(
            &self.root.cyclic_vk,
            &self.segment_aggregation.circuit.verifier_only,
        );

        set_public_value_targets(
            &mut root_inputs,
            &self.root.public_values,
            &all_proof.public_values,
        )
        .map_err(|_| {
            anyhow::Error::msg("Invalid conversion when setting public values targets.")
        })?;

        let root_proof = self.root.circuit.prove(root_inputs)?;

        Ok(ProverOutputData {
            proof_with_pis: root_proof,
            public_values: all_proof.public_values,
        })
    }

    /// Returns a proof for each segment that is part of a full transaction
    /// proof.
    pub fn prove_all_segments(
        &self,
        all_stark: &AllStark<F, D>,
        config: &StarkConfig,
        generation_inputs: GenerationInputs,
        max_cpu_len_log: usize,
        timing: &mut TimingTree,
        abort_signal: Option<Arc<AtomicBool>>,
    ) -> anyhow::Result<Vec<ProverOutputData<F, C, D>>> {
        let mut all_data_segments =
            generate_all_data_segments::<F>(Some(max_cpu_len_log), &generation_inputs)?;
        let mut proofs = Vec::with_capacity(all_data_segments.len());
        for mut data in all_data_segments {
            let proof = self.prove_segment(
                all_stark,
                config,
                generation_inputs.clone(),
                max_cpu_len_log,
                &mut data,
                timing,
                abort_signal.clone(),
            )?;
            proofs.push(proof);
        }

        Ok(proofs)
    }

    /// From an initial set of STARK proofs passed with their associated
    /// recursive table circuits, generate a recursive transaction proof.
    /// It is aimed at being used when preprocessed table circuits have not been
    /// loaded to memory.
    ///
    /// **Note**:
    /// The type of the `table_circuits` passed as arguments is
    /// `&[(RecursiveCircuitsForTableSize<F, C, D>, u8); NUM_TABLES]`. In
    /// particular, for each STARK proof contained within the `AllProof`
    /// object provided to this method, we need to pass a tuple
    /// of [`RecursiveCircuitsForTableSize<F, C, D>`] and a [`u8`]. The former
    /// is the recursive chain corresponding to the initial degree size of
    /// the associated STARK proof. The latter is the index of this degree
    /// in the range that was originally passed when constructing the entire
    /// prover state.
    ///
    /// # Usage
    ///
    /// ```ignore
    /// // Load a prover state without its recursive table circuits.
    /// let gate_serializer = DefaultGateSerializer;
    /// let generator_serializer = DefaultGeneratorSerializer::<C, D>::new();
    /// let initial_ranges = [16..25, 10..20, 12..25, 14..25, 9..20, 12..20, 17..30];
    /// let prover_state = AllRecursiveCircuits::<F, C, D>::new(
    ///     &all_stark,
    ///     &initial_ranges,
    ///     &config,
    /// );
    ///
    /// // Generate a proof from the provided inputs.
    /// let stark_proof = prove::<F, C, D>(&all_stark, &config, inputs, &mut timing, abort_signal).unwrap();
    ///
    /// // Read the degrees of the internal STARK proofs.
    /// // Indices to be passed along the recursive tables
    /// // can be easily recovered as `initial_ranges[i]` - `degrees[i]`.
    /// let degrees = proof.degree_bits(&config);
    ///
    /// // Retrieve the corresponding recursive table circuits for each table with the corresponding degree.
    /// let table_circuits = { ... };
    ///
    /// // Finally shrink the STARK proof.
    /// let (proof, public_values) = prove_segment_after_initial_stark(
    ///     &all_stark,
    ///     &config,
    ///     &stark_proof,
    ///     &table_circuits,
    ///     &mut timing,
    ///     abort_signal,
    /// ).unwrap();
    /// ```
    pub fn prove_segment_after_initial_stark(
        &self,
        all_proof: AllProof<F, C, D>,
        table_circuits: &[(RecursiveCircuitsForTableSize<F, C, D>, u8); NUM_TABLES],
        abort_signal: Option<Arc<AtomicBool>>,
    ) -> anyhow::Result<(ProofWithPublicInputs<F, C, D>, PublicValues)> {
        let mut root_inputs = PartialWitness::new();

        for table in 0..NUM_TABLES {
            let (table_circuit, index_verifier_data) = &table_circuits[table];

            let stark_proof = &all_proof.multi_proof.stark_proofs[table];

            let shrunk_proof =
                table_circuit.shrink(stark_proof, &all_proof.multi_proof.ctl_challenges)?;
            root_inputs.set_target(
                self.root.index_verifier_data[table],
                F::from_canonical_u8(*index_verifier_data),
            );
            root_inputs.set_proof_with_pis_target(&self.root.proof_with_pis[table], &shrunk_proof);

            check_abort_signal(abort_signal.clone())?;
        }

        root_inputs.set_verifier_data_target(
            &self.root.cyclic_vk,
            &self.segment_aggregation.circuit.verifier_only,
        );

        set_public_value_targets(
            &mut root_inputs,
            &self.root.public_values,
            &all_proof.public_values,
        )
        .map_err(|_| {
            anyhow::Error::msg("Invalid conversion when setting public values targets.")
        })?;

        let root_proof = self.root.circuit.prove(root_inputs)?;

        Ok((root_proof, all_proof.public_values))
    }

    pub fn verify_root(&self, agg_proof: ProofWithPublicInputs<F, C, D>) -> anyhow::Result<()> {
        self.root.circuit.verify(agg_proof)
    }

    /// Create an aggregation proof, combining two contiguous proofs into a
    /// single one. The combined proofs are segment proofs: they are proofs
    /// of some parts of one execution.
    ///
    /// While regular segment proofs can only assert validity of a
    /// single segment of a block, segment aggregation proofs
    /// can cover an arbitrary range, up to an entire block.
    ///
    /// # Arguments
    ///
    /// - `lhs_is_agg`: a boolean indicating whether the left child proof is an
    ///   aggregation proof or
    /// a regular segment proof.
    /// - `lhs_proof`: the left child proof.
    /// - `lhs_public_values`: the public values associated to the right child
    ///   proof.
    /// - `rhs_is_agg`: a boolean indicating whether the right child proof is an
    ///   aggregation proof or
    /// a regular segment proof.
    /// - `rhs_proof`: the right child proof.
    /// - `rhs_public_values`: the public values associated to the right child
    ///   proof.
    ///
    /// # Outputs
    ///
    /// This method outputs a tuple of [`ProofWithPublicInputs<F, C, D>`] and
    /// its [`PublicValues`]. Only the proof with public inputs is necessary
    /// for a verifier to assert correctness of the computation,
    /// but the public values are output for the prover convenience, as these
    /// are necessary during proof aggregation.
    pub fn prove_segment_aggregation(
        &self,
        lhs_is_agg: bool,
        lhs_proof: &ProofWithPublicInputs<F, C, D>,
        lhs_public_values: PublicValues,

        rhs_is_agg: bool,
        rhs_proof: &ProofWithPublicInputs<F, C, D>,
        rhs_public_values: PublicValues,
    ) -> anyhow::Result<(ProofWithPublicInputs<F, C, D>, PublicValues)> {
        let mut agg_inputs = PartialWitness::new();

        agg_inputs.set_bool_target(self.segment_aggregation.lhs.is_agg, lhs_is_agg);
        agg_inputs.set_proof_with_pis_target(&self.segment_aggregation.lhs.agg_proof, lhs_proof);
        agg_inputs.set_proof_with_pis_target(&self.segment_aggregation.lhs.evm_proof, lhs_proof);

        agg_inputs.set_bool_target(self.segment_aggregation.rhs.is_agg, rhs_is_agg);
        agg_inputs.set_proof_with_pis_target(&self.segment_aggregation.rhs.agg_proof, rhs_proof);
        agg_inputs.set_proof_with_pis_target(&self.segment_aggregation.rhs.evm_proof, rhs_proof);

        agg_inputs.set_verifier_data_target(
            &self.segment_aggregation.cyclic_vk,
            &self.segment_aggregation.circuit.verifier_only,
        );

        // Aggregates both `PublicValues` from the provided proofs into a single one.
        let agg_public_values = PublicValues {
            trie_roots_before: lhs_public_values.trie_roots_before,
            trie_roots_after: rhs_public_values.trie_roots_after,
            extra_block_data: ExtraBlockData {
                checkpoint_state_trie_root: lhs_public_values
                    .extra_block_data
                    .checkpoint_state_trie_root,
                txn_number_before: lhs_public_values.extra_block_data.txn_number_before,
                txn_number_after: rhs_public_values.extra_block_data.txn_number_after,
                gas_used_before: lhs_public_values.extra_block_data.gas_used_before,
                gas_used_after: rhs_public_values.extra_block_data.gas_used_after,
            },
            block_metadata: rhs_public_values.block_metadata,
            block_hashes: rhs_public_values.block_hashes,
            registers_before: lhs_public_values.registers_before,
            registers_after: rhs_public_values.registers_after,
            mem_before: lhs_public_values.mem_before,
            mem_after: rhs_public_values.mem_after,
        };

        set_public_value_targets(
            &mut agg_inputs,
            &self.segment_aggregation.public_values,
            &agg_public_values,
        )
        .map_err(|_| {
            anyhow::Error::msg("Invalid conversion when setting public values targets.")
        })?;

        let aggregation_proof = self.segment_aggregation.circuit.prove(agg_inputs)?;
        Ok((aggregation_proof, agg_public_values))
    }

    pub fn verify_segment_aggregation(
        &self,
        agg_proof: &ProofWithPublicInputs<F, C, D>,
    ) -> anyhow::Result<()> {
        self.segment_aggregation.circuit.verify(agg_proof.clone())?;
        check_cyclic_proof_verifier_data(
            agg_proof,
            &self.segment_aggregation.circuit.verifier_only,
            &self.segment_aggregation.circuit.common,
        )
    }

    /// Create a final block proof, once all transactions of a given block have
    /// been combined into a single aggregation proof.
    ///
    /// Block proofs can either be generated as standalone, or combined with a
    /// previous block proof to assert validity of a range of blocks.
    ///
    /// # Arguments
    ///
    /// - `opt_parent_block_proof`: an optional parent block proof. Passing one
    ///   will generate a proof of
    /// validity for both the block range covered by the previous proof and the
    /// current block.
    /// - `agg_root_proof`: the final aggregation proof containing all
    ///   transactions within the current block.
    /// - `public_values`: the public values associated to the aggregation
    ///   proof.
    ///
    /// # Outputs
    ///
    /// This method outputs a tuple of [`ProofWithPublicInputs<F, C, D>`] and
    /// its [`PublicValues`]. Only the proof with public inputs is necessary
    /// for a verifier to assert correctness of the computation.
    pub fn prove_block(
        &self,
        opt_parent_block_proof: Option<&ProofWithPublicInputs<F, C, D>>,
        agg_root_proof: &ProofWithPublicInputs<F, C, D>,
        public_values: PublicValues,
    ) -> anyhow::Result<(ProofWithPublicInputs<F, C, D>, PublicValues)> {
        let mut block_inputs = PartialWitness::new();

        block_inputs.set_bool_target(
            self.block.has_parent_block,
            opt_parent_block_proof.is_some(),
        );
        if let Some(parent_block_proof) = opt_parent_block_proof {
            block_inputs
                .set_proof_with_pis_target(&self.block.parent_block_proof, parent_block_proof);
        } else {
            if public_values.trie_roots_before.state_root
                != public_values.extra_block_data.checkpoint_state_trie_root
            {
                return Err(anyhow::Error::msg(format!(
                    "Inconsistent pre-state for first block {:?} with checkpoint state {:?}.",
                    public_values.trie_roots_before.state_root,
                    public_values.extra_block_data.checkpoint_state_trie_root,
                )));
            }

            // Initialize some public inputs for correct connection between the checkpoint
            // block and the current one.
            let mut nonzero_pis = HashMap::new();

            // Initialize the checkpoint block roots before, and state root after.
            let state_trie_root_before_keys = 0..TrieRootsTarget::HASH_SIZE;
            for (key, &value) in state_trie_root_before_keys
                .zip_eq(&h256_limbs::<F>(public_values.trie_roots_before.state_root))
            {
                nonzero_pis.insert(key, value);
            }
            let txn_trie_root_before_keys =
                TrieRootsTarget::HASH_SIZE..TrieRootsTarget::HASH_SIZE * 2;
            for (key, &value) in txn_trie_root_before_keys.clone().zip_eq(&h256_limbs::<F>(
                public_values.trie_roots_before.transactions_root,
            )) {
                nonzero_pis.insert(key, value);
            }
            let receipts_trie_root_before_keys =
                TrieRootsTarget::HASH_SIZE * 2..TrieRootsTarget::HASH_SIZE * 3;
            for (key, &value) in receipts_trie_root_before_keys
                .clone()
                .zip_eq(&h256_limbs::<F>(
                    public_values.trie_roots_before.receipts_root,
                ))
            {
                nonzero_pis.insert(key, value);
            }
            let state_trie_root_after_keys =
                TrieRootsTarget::SIZE..TrieRootsTarget::SIZE + TrieRootsTarget::HASH_SIZE;
            for (key, &value) in state_trie_root_after_keys
                .zip_eq(&h256_limbs::<F>(public_values.trie_roots_before.state_root))
            {
                nonzero_pis.insert(key, value);
            }

            // Initialize the checkpoint state root extra data.
            let checkpoint_state_trie_keys =
                TrieRootsTarget::SIZE * 2 + BlockMetadataTarget::SIZE + BlockHashesTarget::SIZE
                    ..TrieRootsTarget::SIZE * 2
                        + BlockMetadataTarget::SIZE
                        + BlockHashesTarget::SIZE
                        + 8;
            for (key, &value) in checkpoint_state_trie_keys.zip_eq(&h256_limbs::<F>(
                public_values.extra_block_data.checkpoint_state_trie_root,
            )) {
                nonzero_pis.insert(key, value);
            }

            // Initialize checkpoint block hashes.
            // These will be all zeros the initial genesis checkpoint.
            let block_hashes_keys = TrieRootsTarget::SIZE * 2 + BlockMetadataTarget::SIZE
                ..TrieRootsTarget::SIZE * 2 + BlockMetadataTarget::SIZE + BlockHashesTarget::SIZE
                    - 8;

            for i in 0..public_values.block_hashes.prev_hashes.len() - 1 {
                let targets = h256_limbs::<F>(public_values.block_hashes.prev_hashes[i]);
                for j in 0..8 {
                    nonzero_pis.insert(block_hashes_keys.start + 8 * (i + 1) + j, targets[j]);
                }
            }
            let block_hashes_current_start =
                TrieRootsTarget::SIZE * 2 + BlockMetadataTarget::SIZE + BlockHashesTarget::SIZE - 8;
            let cur_targets = h256_limbs::<F>(public_values.block_hashes.prev_hashes[255]);
            for i in 0..8 {
                nonzero_pis.insert(block_hashes_current_start + i, cur_targets[i]);
            }

            // Initialize the checkpoint block number.
            // Subtraction would result in an invalid proof for genesis, but we shouldn't
            // try proving this block anyway.
            let block_number_key = TrieRootsTarget::SIZE * 2 + 6;
            nonzero_pis.insert(
                block_number_key,
                F::from_canonical_u64(public_values.block_metadata.block_number.low_u64() - 1),
            );

            block_inputs.set_proof_with_pis_target(
                &self.block.parent_block_proof,
                &cyclic_base_proof(
                    &self.block.circuit.common,
                    &self.block.circuit.verifier_only,
                    nonzero_pis,
                ),
            );
        }

        block_inputs.set_proof_with_pis_target(&self.block.agg_root_proof, agg_root_proof);

        block_inputs
            .set_verifier_data_target(&self.block.cyclic_vk, &self.block.circuit.verifier_only);

        // This is basically identical to this block public values, apart from the
        // `trie_roots_before` that may come from the previous proof, if any.
        let block_public_values = PublicValues {
            trie_roots_before: opt_parent_block_proof
                .map(|p| TrieRoots::from_public_inputs(&p.public_inputs[0..TrieRootsTarget::SIZE]))
                .unwrap_or(public_values.trie_roots_before),
            ..public_values
        };

        set_public_value_targets(
            &mut block_inputs,
            &self.block.public_values,
            &block_public_values,
        )
        .map_err(|_| {
            anyhow::Error::msg("Invalid conversion when setting public values targets.")
        })?;

        let block_proof = self.block.circuit.prove(block_inputs)?;
        Ok((block_proof, block_public_values))
    }

    pub fn verify_block(&self, block_proof: &ProofWithPublicInputs<F, C, D>) -> anyhow::Result<()> {
        self.block.circuit.verify(block_proof.clone())?;
        check_cyclic_proof_verifier_data(
            block_proof,
            &self.block.circuit.verifier_only,
            &self.block.circuit.common,
        )
    }
}

/// A map between initial degree sizes and their associated shrinking recursion
/// circuits.
#[derive(Eq, PartialEq, Debug)]
pub struct RecursiveCircuitsForTable<F, C, const D: usize>
where
    F: RichField + Extendable<D>,
    C: GenericConfig<D, F = F>,
    C::Hasher: AlgebraicHasher<F>,
{
    /// A map from `log_2(height)` to a chain of shrinking recursion circuits
    /// starting at that height.
    pub by_stark_size: BTreeMap<usize, RecursiveCircuitsForTableSize<F, C, D>>,
}

impl<F, C, const D: usize> RecursiveCircuitsForTable<F, C, D>
where
    F: RichField + Extendable<D>,
    C: GenericConfig<D, F = F>,
    C::Hasher: AlgebraicHasher<F>,
{
    fn to_buffer(
        &self,
        buffer: &mut Vec<u8>,
        gate_serializer: &dyn GateSerializer<F, D>,
        generator_serializer: &dyn WitnessGeneratorSerializer<F, D>,
    ) -> IoResult<()> {
        buffer.write_usize(self.by_stark_size.len())?;
        for (&size, table) in &self.by_stark_size {
            buffer.write_usize(size)?;
            table.to_buffer(buffer, gate_serializer, generator_serializer)?;
        }
        Ok(())
    }

    fn from_buffer(
        buffer: &mut Buffer,
        gate_serializer: &dyn GateSerializer<F, D>,
        generator_serializer: &dyn WitnessGeneratorSerializer<F, D>,
    ) -> IoResult<Self> {
        let length = buffer.read_usize()?;
        let mut by_stark_size = BTreeMap::new();
        for _ in 0..length {
            let key = buffer.read_usize()?;
            let table = RecursiveCircuitsForTableSize::from_buffer(
                buffer,
                gate_serializer,
                generator_serializer,
            )?;
            by_stark_size.insert(key, table);
        }
        Ok(Self { by_stark_size })
    }

    fn new<S: Stark<F, D>>(
        table: Table,
        stark: &S,
        degree_bits_range: Range<usize>,
        all_ctls: &[CrossTableLookup<F>],
        stark_config: &StarkConfig,
    ) -> Self {
        let by_stark_size = degree_bits_range
            .map(|degree_bits| {
                (
                    degree_bits,
                    RecursiveCircuitsForTableSize::new::<S>(
                        table,
                        stark,
                        degree_bits,
                        all_ctls,
                        stark_config,
                    ),
                )
            })
            .collect();
        Self { by_stark_size }
    }

    /// For each initial `degree_bits`, get the final circuit at the end of that
    /// shrinking chain. Each of these final circuits should have degree
    /// `THRESHOLD_DEGREE_BITS`.
    fn final_circuits(&self) -> Vec<&CircuitData<F, C, D>> {
        self.by_stark_size
            .values()
            .map(|chain| {
                chain
                    .shrinking_wrappers
                    .last()
                    .map(|wrapper| &wrapper.circuit)
                    .unwrap_or(&chain.initial_wrapper.circuit)
            })
            .collect()
    }
}

/// A chain of shrinking wrapper circuits, ending with a final circuit with
/// `degree_bits` `THRESHOLD_DEGREE_BITS`.
#[derive(Eq, PartialEq, Debug)]
pub struct RecursiveCircuitsForTableSize<F, C, const D: usize>
where
    F: RichField + Extendable<D>,
    C: GenericConfig<D, F = F>,
    C::Hasher: AlgebraicHasher<F>,
{
    initial_wrapper: StarkWrapperCircuit<F, C, D>,
    shrinking_wrappers: Vec<PlonkWrapperCircuit<F, C, D>>,
}

impl<F, C, const D: usize> RecursiveCircuitsForTableSize<F, C, D>
where
    F: RichField + Extendable<D>,
    C: GenericConfig<D, F = F>,
    C::Hasher: AlgebraicHasher<F>,
{
    pub fn to_buffer(
        &self,
        buffer: &mut Vec<u8>,
        gate_serializer: &dyn GateSerializer<F, D>,
        generator_serializer: &dyn WitnessGeneratorSerializer<F, D>,
    ) -> IoResult<()> {
        buffer.write_usize(self.shrinking_wrappers.len())?;
        if !self.shrinking_wrappers.is_empty() {
            buffer.write_common_circuit_data(
                &self.shrinking_wrappers[0].circuit.common,
                gate_serializer,
            )?;
        }
        for wrapper in &self.shrinking_wrappers {
            buffer.write_prover_only_circuit_data(
                &wrapper.circuit.prover_only,
                generator_serializer,
                &wrapper.circuit.common,
            )?;
            buffer.write_verifier_only_circuit_data(&wrapper.circuit.verifier_only)?;
            buffer.write_target_proof_with_public_inputs(&wrapper.proof_with_pis_target)?;
        }
        self.initial_wrapper
            .to_buffer(buffer, gate_serializer, generator_serializer)?;
        Ok(())
    }

    pub fn from_buffer(
        buffer: &mut Buffer,
        gate_serializer: &dyn GateSerializer<F, D>,
        generator_serializer: &dyn WitnessGeneratorSerializer<F, D>,
    ) -> IoResult<Self> {
        let length = buffer.read_usize()?;
        let mut shrinking_wrappers = Vec::with_capacity(length);
        if length != 0 {
            let common = buffer.read_common_circuit_data(gate_serializer)?;

            for _ in 0..length {
                let prover_only =
                    buffer.read_prover_only_circuit_data(generator_serializer, &common)?;
                let verifier_only = buffer.read_verifier_only_circuit_data()?;
                let proof_with_pis_target = buffer.read_target_proof_with_public_inputs()?;
                shrinking_wrappers.push(PlonkWrapperCircuit {
                    circuit: CircuitData {
                        common: common.clone(),
                        prover_only,
                        verifier_only,
                    },
                    proof_with_pis_target,
                })
            }
        };

        let initial_wrapper =
            StarkWrapperCircuit::from_buffer(buffer, gate_serializer, generator_serializer)?;

        Ok(Self {
            initial_wrapper,
            shrinking_wrappers,
        })
    }

    fn new<S: Stark<F, D>>(
        table: Table,
        stark: &S,
        degree_bits: usize,
        all_ctls: &[CrossTableLookup<F>],
        stark_config: &StarkConfig,
    ) -> Self {
        let initial_wrapper = recursive_stark_circuit(
            table,
            stark,
            degree_bits,
            all_ctls,
            stark_config,
            &shrinking_config(),
            THRESHOLD_DEGREE_BITS,
        );
        let mut shrinking_wrappers = vec![];

        // Shrinking recursion loop.
        loop {
            let last = shrinking_wrappers
                .last()
                .map(|wrapper: &PlonkWrapperCircuit<F, C, D>| &wrapper.circuit)
                .unwrap_or(&initial_wrapper.circuit);
            let last_degree_bits = last.common.degree_bits();
            assert!(last_degree_bits >= THRESHOLD_DEGREE_BITS);
            if last_degree_bits == THRESHOLD_DEGREE_BITS {
                break;
            }

            let mut builder = CircuitBuilder::new(shrinking_config());
            let proof_with_pis_target = builder.add_virtual_proof_with_pis(&last.common);
            let last_vk = builder.constant_verifier_data(&last.verifier_only);
            builder.verify_proof::<C>(&proof_with_pis_target, &last_vk, &last.common);
            builder.register_public_inputs(&proof_with_pis_target.public_inputs); // carry PIs forward
            add_common_recursion_gates(&mut builder);
            let circuit = builder.build::<C>();

            assert!(
                circuit.common.degree_bits() < last_degree_bits,
                "Couldn't shrink to expected recursion threshold of 2^{}; stalled at 2^{}",
                THRESHOLD_DEGREE_BITS,
                circuit.common.degree_bits()
            );
            shrinking_wrappers.push(PlonkWrapperCircuit {
                circuit,
                proof_with_pis_target,
            });
        }

        Self {
            initial_wrapper,
            shrinking_wrappers,
        }
    }

    pub fn shrink(
        &self,
        stark_proof_with_metadata: &StarkProofWithMetadata<F, C, D>,
        ctl_challenges: &GrandProductChallengeSet<F>,
    ) -> anyhow::Result<ProofWithPublicInputs<F, C, D>> {
        let mut proof = self
            .initial_wrapper
            .prove(stark_proof_with_metadata, ctl_challenges)?;
        for wrapper_circuit in &self.shrinking_wrappers {
            proof = wrapper_circuit.prove(&proof)?;
        }
        Ok(proof)
    }
}

/// Our usual recursion threshold is 2^12 gates, but for these shrinking
/// circuits, we use a few more gates for a constant inner VK and for public
/// inputs. This pushes us over the threshold to 2^13. As long as we're at 2^13
/// gates, we might as well use a narrower witness.
fn shrinking_config() -> CircuitConfig {
    CircuitConfig {
        num_routed_wires: 40,
        ..CircuitConfig::standard_recursion_config()
    }
}<|MERGE_RESOLUTION|>--- conflicted
+++ resolved
@@ -845,8 +845,6 @@
         }
     }
 
-<<<<<<< HEAD
-=======
     // We assume that transactions are always aggregated on the right.
     fn create_transaction_circuit(
         agg: &AggregationCircuitData<F, C, D>,
@@ -963,7 +961,6 @@
         }
     }
 
->>>>>>> 3c4cd10d
     fn check_init_merkle_cap(
         builder: &mut CircuitBuilder<F, D>,
         x: &PublicValuesTarget,
