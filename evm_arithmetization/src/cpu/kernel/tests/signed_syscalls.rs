use ethereum_types::U256;
use plonky2::field::goldilocks_field::GoldilocksField as F;

use crate::cpu::kernel::aggregator::KERNEL;
use crate::cpu::kernel::interpreter::Interpreter;

/// Generate a list of inputs suitable for testing the signed operations
///
/// The result includes 0, ±1, ±2^(16i ± 1) for i = 0..15, and ±2^255
/// and then each of those ±1. Little attempt has been made to avoid
/// duplicates. Total length is 279.
fn test_inputs() -> Vec<U256> {
    let mut res = vec![U256::zero()];
    for i in 1..16 {
        res.push(U256::one() << (16 * i));
        res.push(U256::one() << (16 * i + 1));
        res.push(U256::one() << (16 * i - 1));
    }
    res.push(U256::one() << 255);

    let n = res.len();
    for i in 1..n {
        // push -res[i]
        res.push(res[i].overflowing_neg().0);
    }

    let n = res.len();
    for i in 0..n {
        res.push(res[i].overflowing_add(U256::one()).0);
        res.push(res[i].overflowing_sub(U256::one()).0);
    }

    res
}

// U256_TOP_BIT == 2^255.
const U256_TOP_BIT: U256 = U256([0x0, 0x0, 0x0, 0x8000000000000000]);

/// Given a U256 `value`, interpret as a signed 256-bit number and
/// return the arithmetic right shift of `value` by `shift` bit
/// positions, i.e. the right shift of `value` with sign extension.
fn u256_sar(shift: U256, value: U256) -> U256 {
    // Reference: Hacker's Delight, 2013, 2nd edition, §2-7.
    let shift = shift.min(U256::from(255));
    ((value ^ U256_TOP_BIT) >> shift)
        .overflowing_sub(U256_TOP_BIT >> shift)
        .0
}

/// Given a U256 x, interpret it as a signed 256-bit number and return
/// the pair abs(x) and sign(x), where sign(x) = 1 if x < 0, and 0
/// otherwise. NB: abs(x) is interpreted as an unsigned value, so
/// u256_abs_sgn(-2^255) = (2^255, -1).
fn u256_abs_sgn(x: U256) -> (U256, bool) {
    let is_neg = x.bit(255);

    // negate x if it's negative
    let x = if is_neg { x.overflowing_neg().0 } else { x };
    (x, is_neg)
}

fn u256_sdiv(x: U256, y: U256) -> U256 {
    let (abs_x, x_is_neg) = u256_abs_sgn(x);
    let (abs_y, y_is_neg) = u256_abs_sgn(y);
    if y.is_zero() {
        U256::zero()
    } else {
        let quot = abs_x / abs_y;
        // negate the quotient if arguments had opposite signs
        if x_is_neg != y_is_neg {
            quot.overflowing_neg().0
        } else {
            quot
        }
    }
}

fn u256_smod(x: U256, y: U256) -> U256 {
    let (abs_x, x_is_neg) = u256_abs_sgn(x);
    let (abs_y, _) = u256_abs_sgn(y);

    if y.is_zero() {
        U256::zero()
    } else {
        let rem = abs_x % abs_y;
        // negate the remainder if dividend was negative
        if x_is_neg {
            rem.overflowing_neg().0
        } else {
            rem
        }
    }
}

// signextend is just a SHL followed by SAR.
fn u256_signextend(byte: U256, value: U256) -> U256 {
    // byte = min(31, byte)
    let byte: u32 = byte.min(U256::from(31)).try_into().unwrap();
    let bit_offset = 256 - 8 * (byte + 1);
    u256_sar(U256::from(bit_offset), value << bit_offset)
}

// Reference: Hacker's Delight, 2013, 2nd edition, §2-12.
fn u256_slt(x: U256, y: U256) -> U256 {
    let top_bit: U256 = U256::one() << 255;
    U256::from(((x ^ top_bit) < (y ^ top_bit)) as u32)
}

fn u256_sgt(x: U256, y: U256) -> U256 {
    u256_slt(y, x)
}

fn run_test(fn_label: &str, expected_fn: fn(U256, U256) -> U256, opname: &str) {
    let inputs = test_inputs();
    let fn_label = KERNEL.global_labels[fn_label];
    let retdest = U256::from(0xDEADBEEFu32);

    for &x in &inputs {
        for &y in &inputs {
            let stack = vec![retdest, y, x];
<<<<<<< HEAD
            let mut interpreter: Interpreter<F> = Interpreter::new_with_kernel(fn_label, stack);
            interpreter.run(None).unwrap();
=======
            let mut interpreter: Interpreter<F> = Interpreter::new(fn_label, stack);
            interpreter.run().unwrap();
>>>>>>> 300e2875
            assert_eq!(interpreter.stack_len(), 1usize, "unexpected stack size");
            let output = interpreter
                .stack_top()
                .expect("The stack should not be empty.");
            let expected_output = expected_fn(x, y);
            assert_eq!(
                output, expected_output,
                "{opname}({x}, {y}): expected {expected_output} but got {output}"
            );
        }
    }
}

#[test]
fn test_sdiv() {
    // Double-check that the expected output calculation is correct in the special
    // case.
    let x = U256::one() << 255; // -2^255
    let y = U256::one().overflowing_neg().0; // -1
    assert_eq!(u256_sdiv(x, y), x); // SDIV(-2^255, -1) = -2^255.

    run_test("_sys_sdiv", u256_sdiv, "SDIV");
}

#[test]
fn test_smod() {
    run_test("_sys_smod", u256_smod, "SMOD");
}

#[test]
fn test_signextend() {
    run_test("_sys_signextend", u256_signextend, "SIGNEXTEND");
}

#[test]
fn test_sar() {
    run_test("_sys_sar", u256_sar, "SAR");
}

#[test]
fn test_slt() {
    run_test("_sys_slt", u256_slt, "SLT");
}

#[test]
fn test_sgt() {
    run_test("_sys_sgt", u256_sgt, "SGT");
}<|MERGE_RESOLUTION|>--- conflicted
+++ resolved
@@ -118,13 +118,8 @@
     for &x in &inputs {
         for &y in &inputs {
             let stack = vec![retdest, y, x];
-<<<<<<< HEAD
-            let mut interpreter: Interpreter<F> = Interpreter::new_with_kernel(fn_label, stack);
+            let mut interpreter: Interpreter<F> = Interpreter::new(fn_label, stack);
             interpreter.run(None).unwrap();
-=======
-            let mut interpreter: Interpreter<F> = Interpreter::new(fn_label, stack);
-            interpreter.run().unwrap();
->>>>>>> 300e2875
             assert_eq!(interpreter.stack_len(), 1usize, "unexpected stack size");
             let output = interpreter
                 .stack_top()
