--- conflicted
+++ resolved
@@ -210,23 +210,11 @@
 
         let mut computed_table = Vec::new();
         for i in 0..32 {
-<<<<<<< HEAD
-            computed_table.push(int.generation_state.memory.get(MemoryAddress {
+            computed_table.push(int.generation_state.memory.get_with_init(MemoryAddress {
                 context: 0,
                 segment: Segment::BnTableQ.unscale(),
                 virt: i,
             }));
-=======
-            computed_table.push(int.generation_state.memory.get_with_init(
-                MemoryAddress {
-                    context: 0,
-                    segment: Segment::BnTableQ.unscale(),
-                    virt: i,
-                },
-                false,
-                &HashMap::default(),
-            ));
->>>>>>> 53ee1f41
         }
 
         let table = u256ify([
