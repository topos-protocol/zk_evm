--- conflicted
+++ resolved
@@ -10,50 +10,27 @@
 use plonky2::field::goldilocks_field::GoldilocksField;
 use plonky2::field::types::Field;
 
-<<<<<<< HEAD
-use super::assembler::BYTES_PER_OFFSET;
-use super::utils::u256_from_bool;
-=======
->>>>>>> 53ee1f41
 use crate::cpu::kernel::aggregator::KERNEL;
 use crate::cpu::kernel::constants::context_metadata::ContextMetadata;
 use crate::cpu::kernel::constants::global_metadata::GlobalMetadata;
 use crate::cpu::kernel::constants::txn_fields::NormalizedTxnField;
-<<<<<<< HEAD
-use crate::cpu::stack::MAX_USER_STACK_SIZE;
-use crate::cpu::{decode, halt};
-use crate::extension_tower::BN_BASE;
-=======
->>>>>>> 53ee1f41
 use crate::generation::mpt::load_all_mpts;
 use crate::generation::rlp::all_rlp_prover_inputs_reversed;
 use crate::generation::state::{
     all_withdrawals_prover_inputs_reversed, GenerationState, GenerationStateCheckpoint,
 };
-<<<<<<< HEAD
 use crate::generation::{state::State, GenerationInputs};
-use crate::memory::segments::{Segment, SEGMENT_SCALING_FACTOR};
-use crate::util::{h2u, u256_to_u8, u256_to_usize};
-use crate::witness::errors::{ProgramError, ProverInputError};
-use crate::witness::gas::gas_to_charge;
-=======
-use crate::generation::{run_cpu, GenerationInputs, State};
 use crate::memory::segments::Segment;
 use crate::util::h2u;
 use crate::witness::errors::ProgramError;
->>>>>>> 53ee1f41
 use crate::witness::memory::{
     MemoryAddress, MemoryContextState, MemoryOp, MemoryOpKind, MemorySegmentState,
 };
+use crate::witness::operation::Operation;
 use crate::witness::state::RegistersState;
-<<<<<<< HEAD
 use crate::witness::transition::{
     decode, fill_op_flag, get_op_special_length, log_kernel_instruction, Transition,
 };
-use crate::witness::util::{push_no_write, stack_peek};
-use crate::{arithmetic, logic};
-=======
->>>>>>> 53ee1f41
 
 type F = GoldilocksField;
 
@@ -72,15 +49,7 @@
     /// Counts the number of appearances of each opcode. For debugging purposes.
     pub(crate) opcode_count: [usize; 0x100],
     jumpdest_table: HashMap<usize, BTreeSet<usize>>,
-<<<<<<< HEAD
-=======
-    /// Segments that can be preinitialized: they are not stored in the
-    /// interpreter memory unless they are read/written during the execution.
-    /// When the values are first read, they are read from this `HashMap` (and
-    /// the value is then written in memory).
-    pub(crate) preinitialized_segments: HashMap<Segment, MemorySegmentState>,
     /// `true` if the we are currently carrying out a jumpdest analysis.
->>>>>>> 53ee1f41
     pub(crate) is_jumpdest_analysis: bool,
     /// Holds the value of the clock: the clock counts the number of operations
     /// in the execution.
@@ -358,25 +327,9 @@
             } = memop;
             match kind {
                 MemoryOpKind::Read => {
-<<<<<<< HEAD
-                    if self.generation_state.memory.get_option(address).is_none() {
-                        if !self.is_preinitialized_segment(address.segment) {
-                            assert_eq!(
-                                value,
-                                0.into(),
-                                "Value {:?} read  at address {:?} should be 0",
-                                value,
-                                address
-                            );
-=======
                     if self.generation_state.memory.get(address).is_none() {
-                        if !self
-                            .preinitialized_segments
-                            .contains_key(&Segment::all()[address.segment])
-                            && !value.is_zero()
-                        {
+                        if !self.is_preinitialized_segment(address.segment) && !value.is_zero() {
                             return Err(anyhow!("The initial value {:?} at address {:?} should be zero, because it is not preinitialized.", value, address));
->>>>>>> 53ee1f41
                         }
                         self.generation_state.memory.set(address, value);
                     }
@@ -389,12 +342,7 @@
     }
 
     pub(crate) fn run(&mut self) -> Result<(), anyhow::Error> {
-<<<<<<< HEAD
         self.run_cpu()?;
-=======
-        let mut state = State::Interpreter(self);
-        run_cpu(&mut state)?;
->>>>>>> 53ee1f41
 
         #[cfg(debug_assertions)]
         {
@@ -506,16 +454,10 @@
             };
             let mut res = get_vals(
                 &self
-<<<<<<< HEAD
                     .generation_state
                     .memory
                     .get_preinitialized_segment(segment)
-                    .unwrap()
-=======
-                    .preinitialized_segments
-                    .get(&segment)
                     .expect("The segment should be in the preinitialized segments.")
->>>>>>> 53ee1f41
                     .content,
             );
             let init_len = res.len();
@@ -572,8 +514,6 @@
             .extend(memory);
     }
 
-<<<<<<< HEAD
-=======
     pub(crate) fn extend_memory_segment_bytes(&mut self, segment: Segment, memory: Vec<u8>) {
         self.generation_state.memory.contexts[0].segments[segment.unscale()]
             .content
@@ -589,7 +529,6 @@
         self.set_memory_segment_bytes(Segment::RlpRaw, rlp)
     }
 
->>>>>>> 53ee1f41
     pub(crate) fn set_code(&mut self, context: usize, code: Vec<u8>) {
         assert_ne!(context, 0, "Can't modify kernel code.");
         while self.generation_state.memory.contexts.len() <= context {
@@ -660,18 +599,10 @@
     pub(crate) fn extract_kernel_memory(self, segment: Segment, range: Range<usize>) -> Vec<U256> {
         let mut output: Vec<U256> = Vec::with_capacity(range.end);
         for i in range {
-<<<<<<< HEAD
             let term = self
                 .generation_state
                 .memory
-                .get(MemoryAddress::new(0, segment, i));
-=======
-            let term = self.generation_state.memory.get_with_init(
-                MemoryAddress::new(0, segment, i),
-                true,
-                &self.preinitialized_segments,
-            );
->>>>>>> 53ee1f41
+                .get_with_init(MemoryAddress::new(0, segment, i));
             output.push(term);
         }
         output
@@ -733,23 +664,11 @@
             // Even though we are in the interpreter, `JumpdestBits` is not part of the
             // preinitialized segments, so we don't need to carry out the additional checks
             // when get the value from memory.
-<<<<<<< HEAD
-            self.generation_state.memory.get(MemoryAddress {
+            self.generation_state.memory.get_with_init(MemoryAddress {
                 context: self.context(),
                 segment: Segment::JumpdestBits.unscale(),
                 virt: offset,
             })
-=======
-            self.generation_state.memory.get_with_init(
-                MemoryAddress {
-                    context: self.context(),
-                    segment: Segment::JumpdestBits.unscale(),
-                    virt: offset,
-                },
-                false,
-                &HashMap::default(),
-            )
->>>>>>> 53ee1f41
         } else {
             0.into()
         }
@@ -827,6 +746,10 @@
         }
     }
 
+    fn is_generation(&mut self) -> bool {
+        false
+    }
+
     fn insert_preinitialized_segment(&mut self, segment: Segment, values: MemorySegmentState) {
         self.generation_state
             .memory
@@ -856,7 +779,7 @@
     }
 
     fn get_from_memory(&mut self, address: MemoryAddress) -> U256 {
-        self.generation_state.memory.get(address)
+        self.generation_state.memory.get_with_init(address)
     }
 
     fn get_mut_generation_state(&mut self) -> &mut GenerationState<F> {
@@ -934,17 +857,6 @@
         }
 
         self.perform_state_op(opcode, op, row)
-    }
-
-    fn clear_traces(&mut self) {
-        let generation_state = self.get_mut_generation_state();
-        generation_state.traces.arithmetic_ops = vec![];
-        generation_state.traces.arithmetic_ops = vec![];
-        generation_state.traces.byte_packing_ops = vec![];
-        generation_state.traces.cpu = vec![];
-        generation_state.traces.logic_ops = vec![];
-        generation_state.traces.keccak_inputs = vec![];
-        generation_state.traces.keccak_sponge_ops = vec![];
     }
 }
 
