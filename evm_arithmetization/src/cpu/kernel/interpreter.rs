--- conflicted
+++ resolved
@@ -910,7 +910,6 @@
             .memory
             .set(MemoryAddress::new(0, Segment::RlpRaw, 0), 0x80.into())
     }
-<<<<<<< HEAD
 }
 
 impl<F: Field> State<F> for Interpreter<F> {
@@ -924,8 +923,6 @@
             clock: self.get_clock(),
         }
     }
-=======
->>>>>>> 0a91d519
 
     /// Inserts a preinitialized segment, given as a [Segment],
     /// into the `preinitialized_segments` memory field.
@@ -939,19 +936,6 @@
         self.generation_state
             .memory
             .is_preinitialized_segment(segment)
-    }
-}
-
-impl<F: Field> State<F> for Interpreter<F> {
-    //// Returns a `GenerationStateCheckpoint` to save the current registers and
-    /// reset memory operations to the empty vector.
-    fn checkpoint(&mut self) -> GenerationStateCheckpoint {
-        self.generation_state.traces.memory_ops = vec![];
-        GenerationStateCheckpoint {
-            registers: self.generation_state.registers,
-            traces: self.generation_state.traces.checkpoint(),
-            clock: self.get_clock(),
-        }
     }
 
     fn incr_gas(&mut self, n: u64) {
