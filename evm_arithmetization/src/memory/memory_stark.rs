--- conflicted
+++ resolved
@@ -64,13 +64,13 @@
     TableWithColumns::new(
         *Table::Memory,
         vec![Column::single(STALE_CONTEXTS)],
-        Some(Filter::new(
+        Filter::new(
             vec![(
                 Column::single(STALE_CONTEXTS),
                 Column::single(STALE_CONTEXTS_INV),
             )],
             vec![],
-        )),
+        ),
     )
 }
 
@@ -752,7 +752,6 @@
     }
 
     fn lookups(&self) -> Vec<Lookup<F>> {
-<<<<<<< HEAD
         vec![
             Lookup {
                 columns: vec![
@@ -762,34 +761,17 @@
                 table_column: Column::single(COUNTER),
                 frequencies_column: Column::single(FREQUENCIES),
                 filter_columns: vec![
-                    None,
-                    Some(Filter::new_simple(Column::sum([
-                        CONTEXT_FIRST_CHANGE,
-                        SEGMENT_FIRST_CHANGE,
-                    ]))),
+                    Default::default(),
+                    Filter::new_simple(Column::sum([CONTEXT_FIRST_CHANGE, SEGMENT_FIRST_CHANGE])),
                 ],
             },
             Lookup {
                 columns: vec![Column::single(ADDR_CONTEXT)],
                 table_column: Column::single(STALE_CONTEXTS),
                 frequencies_column: Column::single(STALE_CONTEXTS_FREQUENCIES),
-                filter_columns: vec![Some(Filter::new_simple(Column::single(IS_STALE)))],
+                filter_columns: vec![Filter::new_simple(Column::single(IS_STALE))],
             },
         ]
-=======
-        vec![Lookup {
-            columns: vec![
-                Column::single(RANGE_CHECK),
-                Column::single_next_row(ADDR_VIRTUAL),
-            ],
-            table_column: Column::single(COUNTER),
-            frequencies_column: Column::single(FREQUENCIES),
-            filter_columns: vec![
-                Default::default(),
-                Filter::new_simple(Column::sum([CONTEXT_FIRST_CHANGE, SEGMENT_FIRST_CHANGE])),
-            ],
-        }]
->>>>>>> 0a91d519
     }
 
     fn requires_ctls(&self) -> bool {
