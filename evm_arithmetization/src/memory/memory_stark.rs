use core::marker::PhantomData;

use ethereum_types::U256;
use itertools::Itertools;
use plonky2::field::extension::{Extendable, FieldExtension};
use plonky2::field::packed::PackedField;
use plonky2::field::polynomial::PolynomialValues;
use plonky2::field::types::Field;
use plonky2::hash::hash_types::RichField;
use plonky2::iop::ext_target::ExtensionTarget;
use plonky2::timed;
use plonky2::util::timing::TimingTree;
use plonky2::util::transpose;
use plonky2_maybe_rayon::*;
use starky::constraint_consumer::{ConstraintConsumer, RecursiveConstraintConsumer};
use starky::cross_table_lookup::TableWithColumns;
use starky::evaluation_frame::StarkEvaluationFrame;
use starky::lookup::{Column, Filter, Lookup};
use starky::stark::Stark;

use super::columns::{
    MEM_AFTER_FILTER, STALE_CONTEXTS, STALE_CONTEXTS_FREQUENCIES, STALE_CONTEXTS_INV,
};
use super::segments::Segment;
use crate::all_stark::{EvmStarkFrame, Table};
use crate::memory::columns::{
    value_limb, ADDR_CONTEXT, ADDR_SEGMENT, ADDR_VIRTUAL, CONTEXT_FIRST_CHANGE, COUNTER, FILTER,
    FREQUENCIES, INITIALIZE_AUX, IS_READ, IS_STALE, NUM_COLUMNS, RANGE_CHECK, SEGMENT_FIRST_CHANGE,
    TIMESTAMP, TIMESTAMP_INV, VIRTUAL_FIRST_CHANGE,
};
use crate::memory::VALUE_LIMBS;
use crate::witness::memory::MemoryOpKind::Read;
use crate::witness::memory::{MemoryAddress, MemoryOp};

/// Creates the vector of `Columns` corresponding to:
/// - the memory operation type,
/// - the address in memory of the element being read/written,
/// - the value being read/written,
/// - the timestamp at which the element is read/written.
pub(crate) fn ctl_data<F: Field>() -> Vec<Column<F>> {
    let mut res =
        Column::singles([IS_READ, ADDR_CONTEXT, ADDR_SEGMENT, ADDR_VIRTUAL]).collect_vec();
    res.extend(Column::singles((0..8).map(value_limb)));
    res.push(Column::single(TIMESTAMP));
    res
}

/// CTL filter for memory operations.
pub(crate) fn ctl_filter<F: Field>() -> Filter<F> {
    Filter::new_simple(Column::single(FILTER))
}

/// Creates the vector of `Columns` corresponding to:
/// - the initialized address (context, segment, virt),
/// - the value in u32 limbs.
pub(crate) fn ctl_looking_mem<F: Field>() -> Vec<Column<F>> {
    let mut res = Column::singles([ADDR_CONTEXT, ADDR_SEGMENT, ADDR_VIRTUAL]).collect_vec();
    res.extend(Column::singles((0..8).map(value_limb)));
    res
}

/// Returns the (non-zero) stale contexts.
pub(crate) fn ctl_context_pruning_looking<F: Field>() -> TableWithColumns<F> {
    TableWithColumns::new(
        *Table::Memory,
        vec![Column::single(STALE_CONTEXTS)],
        Filter::new(
            vec![(
                Column::single(STALE_CONTEXTS),
                Column::single(STALE_CONTEXTS_INV),
            )],
            vec![],
        ),
    )
}

/// CTL filter for initialization writes.
/// Initialization operations have timestamp 0.
/// The filter is `1 - timestamp * timestamp_inv`.
pub(crate) fn ctl_filter_mem_before<F: Field>() -> Filter<F> {
    Filter::new(
        vec![(
            Column::single(TIMESTAMP),
            Column::linear_combination([(TIMESTAMP_INV, -F::ONE)]),
        )],
        vec![Column::constant(F::ONE)],
    )
}

/// CTL filter for final values.
/// Final values are the last row with a given address.
/// The filter is `address_changed`.
pub(crate) fn ctl_filter_mem_after<F: Field>() -> Filter<F> {
    Filter::new_simple(Column::single(MEM_AFTER_FILTER))
}

#[derive(Copy, Clone, Default)]
pub(crate) struct MemoryStark<F, const D: usize> {
    pub(crate) f: PhantomData<F>,
}

impl MemoryOp {
    /// Generate a row for a given memory operation. Note that this does not
    /// generate columns which depend on the next operation, such as
    /// `CONTEXT_FIRST_CHANGE`; those are generated later. It also does not
    /// generate columns such as `COUNTER`, which are generated later, after the
    /// trace has been transposed into column-major form.
    fn into_row<F: Field>(self) -> [F; NUM_COLUMNS] {
        let mut row = [F::ZERO; NUM_COLUMNS];
        row[FILTER] = F::from_bool(self.filter);
        row[TIMESTAMP] = F::from_canonical_usize(self.timestamp);
        if self.timestamp != 0 {
            row[TIMESTAMP_INV] = row[TIMESTAMP].inverse();
        } else {
            row[TIMESTAMP_INV] = F::ZERO;
        }
        row[IS_READ] = F::from_bool(self.kind == Read);
        let MemoryAddress {
            context,
            segment,
            virt,
        } = self.address;
        row[ADDR_CONTEXT] = F::from_canonical_usize(context);
        row[ADDR_SEGMENT] = F::from_canonical_usize(segment);
        row[ADDR_VIRTUAL] = F::from_canonical_usize(virt);
        for j in 0..VALUE_LIMBS {
            row[value_limb(j)] = F::from_canonical_u32((self.value >> (j * 32)).low_u32());
        }
        row
    }
}

/// Generates the `_FIRST_CHANGE` columns and the `RANGE_CHECK` column in the
/// trace.
pub(crate) fn generate_first_change_flags_and_rc<F: RichField>(
    trace_rows: &mut [[F; NUM_COLUMNS]],
) {
    let num_ops = trace_rows.len();
    for idx in 0..num_ops {
        let row = trace_rows[idx].as_slice();
        let next_row = if idx == num_ops - 1 {
            trace_rows[0].as_slice()
        } else {
            trace_rows[idx + 1].as_slice()
        };

        let context = row[ADDR_CONTEXT];
        let segment = row[ADDR_SEGMENT];
        let virt = row[ADDR_VIRTUAL];
        let timestamp = row[TIMESTAMP];
        let next_context = next_row[ADDR_CONTEXT];
        let next_segment = next_row[ADDR_SEGMENT];
        let next_virt = next_row[ADDR_VIRTUAL];
        let next_timestamp = next_row[TIMESTAMP];
        let next_is_read = next_row[IS_READ];

        let context_changed = context != next_context;
        let segment_changed = segment != next_segment;
        let virtual_changed = virt != next_virt;

        let context_first_change = context_changed;
        let segment_first_change = segment_changed && !context_first_change;
        let virtual_first_change =
            virtual_changed && !segment_first_change && !context_first_change;

        let row = trace_rows[idx].as_mut_slice();
        row[CONTEXT_FIRST_CHANGE] = F::from_bool(context_first_change);
        row[SEGMENT_FIRST_CHANGE] = F::from_bool(segment_first_change);
        row[VIRTUAL_FIRST_CHANGE] = F::from_bool(virtual_first_change);

        row[RANGE_CHECK] = if idx == num_ops - 1 {
            F::ZERO
        } else if context_first_change {
            next_context - context - F::ONE
        } else if segment_first_change {
            next_segment - segment - F::ONE
        } else if virtual_first_change {
            next_virt - virt - F::ONE
        } else {
            next_timestamp - timestamp
        };

        assert!(
            row[RANGE_CHECK].to_canonical_u64() < num_ops as u64,
            "Range check of {} is too large. Bug in fill_gaps?",
            row[RANGE_CHECK]
        );

        let address_changed =
            row[CONTEXT_FIRST_CHANGE] + row[SEGMENT_FIRST_CHANGE] + row[VIRTUAL_FIRST_CHANGE];
        row[INITIALIZE_AUX] = next_segment * address_changed * next_is_read;
    }
}

impl<F: RichField + Extendable<D>, const D: usize> MemoryStark<F, D> {
    /// Generate most of the trace rows. Excludes a few columns like `COUNTER`,
    /// which are generated later, after transposing to column-major form.
    fn generate_trace_row_major(
        &self,
        mut memory_ops: Vec<MemoryOp>,
    ) -> (Vec<[F; NUM_COLUMNS]>, usize) {
        // fill_gaps expects an ordered list of operations.
        memory_ops.sort_by_key(MemoryOp::sorting_key);
        Self::fill_gaps(&mut memory_ops);

        let unpadded_length = memory_ops.len();

        memory_ops.sort_by_key(MemoryOp::sorting_key);

        Self::pad_memory_ops(&mut memory_ops);

        // fill_gaps may have added operations at the end which break the order, so sort
        // again.
        memory_ops.sort_by_key(MemoryOp::sorting_key);

        let mut trace_rows = memory_ops
            .into_par_iter()
            .map(|op| op.into_row())
            .collect::<Vec<_>>();
        generate_first_change_flags_and_rc(trace_rows.as_mut_slice());
        (trace_rows, unpadded_length)
    }

    /// Generates the `COUNTER`, `RANGE_CHECK` and `FREQUENCIES` columns, given
    /// a trace in column-major form.
    /// Also generates the `STALE_CONTEXTS`, `STALE_CONTEXTS_FREQUENCIES` and
    /// `MEM_AFTER_FILTER` columns.
<<<<<<< HEAD
    fn generate_trace_col_major(trace_col_vecs: &mut [Vec<F>], stale_contexts: Vec<usize>) {
=======
    fn generate_trace_col_major(trace_col_vecs: &mut [Vec<F>]) {
>>>>>>> d22bde29
        let height = trace_col_vecs[0].len();
        trace_col_vecs[COUNTER] = (0..height).map(|i| F::from_canonical_usize(i)).collect();

        for i in 0..height {
            let x_rc = trace_col_vecs[RANGE_CHECK][i].to_canonical_u64() as usize;
            trace_col_vecs[FREQUENCIES][x_rc] += F::ONE;
            if (trace_col_vecs[CONTEXT_FIRST_CHANGE][i] == F::ONE)
                || (trace_col_vecs[SEGMENT_FIRST_CHANGE][i] == F::ONE)
            {
                // CONTEXT_FIRST_CHANGE and SEGMENT_FIRST_CHANGE should be 0 at the last row, so
                // the index should never be out of bounds.
                if i < trace_col_vecs[ADDR_VIRTUAL].len() - 1 {
                    let x_val = trace_col_vecs[ADDR_VIRTUAL][i + 1].to_canonical_u64() as usize;
                    trace_col_vecs[FREQUENCIES][x_val] += F::ONE;
                } else {
                    trace_col_vecs[FREQUENCIES][0] += F::ONE;
                }
            }

            let addr_ctx = trace_col_vecs[ADDR_CONTEXT][i];
            let addr_ctx_usize = addr_ctx.to_canonical_u64() as usize;
            if addr_ctx.is_nonzero() && addr_ctx == trace_col_vecs[STALE_CONTEXTS][addr_ctx_usize] {
                trace_col_vecs[IS_STALE][i] = F::ONE;
                trace_col_vecs[STALE_CONTEXTS_FREQUENCIES][addr_ctx_usize] += F::ONE;
            } else if trace_col_vecs[FILTER][i].is_one()
                && (trace_col_vecs[CONTEXT_FIRST_CHANGE][i].is_one()
                    || trace_col_vecs[SEGMENT_FIRST_CHANGE][i].is_one()
                    || trace_col_vecs[VIRTUAL_FIRST_CHANGE][i].is_one())
            {
                // `mem_after_filter = filter * address_changed * (1 - is_stale)`
                trace_col_vecs[MEM_AFTER_FILTER][i] = F::ONE;
            }
        }
    }

    /// This memory STARK orders rows by `(context, segment, virt, timestamp)`.
    /// To enforce the ordering, it range checks the delta of the first
    /// field that changed.
    ///
    /// This method adds some dummy operations to ensure that none of these
    /// range checks will be too large, i.e. that they will all be smaller
    /// than the number of rows, allowing them to be checked easily with a
    /// single lookup.
    ///
    /// For example, say there are 32 memory operations, and a particular
    /// address is accessed at timestamps 20 and 100. 80 would fail the
    /// range check, so this method would add two dummy reads to the same
    /// address, say at timestamps 50 and 80.
    fn fill_gaps(memory_ops: &mut Vec<MemoryOp>) {
        let max_rc = memory_ops.len().next_power_of_two() - 1;
        for (mut curr, mut next) in memory_ops.clone().into_iter().tuple_windows() {
            if curr.address.context != next.address.context
                || curr.address.segment != next.address.segment
            {
                // We won't bother to check if there's a large context gap, because there can't
                // be more than 500 contexts or so, as explained here:
                // https://notes.ethereum.org/@vbuterin/proposals_to_adjust_memory_gas_costs
                // Similarly, the number of possible segments is a small constant, so any gap
                // must be small. max_rc will always be much larger, as just
                // bootloading the kernel will trigger thousands of memory
                // operations. However, we do check that the first address
                // accessed is range-checkable. If not, we could start at a
                // negative address and cheat.
                while next.address.virt > max_rc {
                    let mut dummy_address = next.address;
                    dummy_address.virt -= max_rc;
                    let dummy_read =
                        MemoryOp::new_dummy_read(dummy_address, curr.timestamp + 1, U256::zero());
                    memory_ops.push(dummy_read);
                    next = dummy_read;
                }
            } else if curr.address.virt != next.address.virt {
                while next.address.virt - curr.address.virt - 1 > max_rc {
                    let mut dummy_address = curr.address;
                    dummy_address.virt += max_rc + 1;
                    let dummy_read =
                        MemoryOp::new_dummy_read(dummy_address, curr.timestamp + 1, U256::zero());
                    memory_ops.push(dummy_read);
                    curr = dummy_read;
                }
            } else {
                while next.timestamp - curr.timestamp > max_rc {
                    let dummy_read =
                        MemoryOp::new_dummy_read(curr.address, curr.timestamp + max_rc, curr.value);
                    memory_ops.push(dummy_read);
                    curr = dummy_read;
                }
            }
        }
    }

    fn pad_memory_ops(memory_ops: &mut Vec<MemoryOp>) {
        let last_op = *memory_ops.last().expect("No memory ops?");

        // We essentially repeat the last operation until our operation list has the
        // desired size, with a few changes:
        // - We change its filter to 0 to indicate that this is a dummy operation.
        // - We make sure it's a read, since dummy operations must be reads.
        // - We change the address so that the last operation can still be included in
        //   `MemAfterStark`.
        let padding_addr = MemoryAddress {
            virt: last_op.address.virt + 1,
            ..last_op.address
        };
        let padding_op = MemoryOp {
            filter: false,
            kind: Read,
            address: padding_addr,
            timestamp: last_op.timestamp + 1,
            value: U256::zero(),
        };
        let num_ops = memory_ops.len();
        // We want at least one padding row, so that the last real operation can have
        // its flags set correctly.
        let num_ops_padded = (num_ops + 1).next_power_of_two();
        for _ in num_ops..num_ops_padded {
            memory_ops.push(padding_op);
        }
    }

    fn insert_stale_contexts(trace_rows: &mut [[F; NUM_COLUMNS]], stale_contexts: Vec<usize>) {
        debug_assert!(
            {
                let mut dedup_vec = stale_contexts.clone();
                dedup_vec.sort();
                dedup_vec.dedup();
                dedup_vec.len() == stale_contexts.len()
            },
            "Stale contexts are not unique.",
        );

        for ctx in stale_contexts {
            assert!(ctx != 0, "Context 0 cannot be stale.");
            let ctx_field = F::from_canonical_usize(ctx);
            trace_rows[ctx][STALE_CONTEXTS] = ctx_field;
            trace_rows[ctx][STALE_CONTEXTS_INV] = ctx_field.inverse();
        }
    }

    pub(crate) fn generate_trace(
        &self,
        mut memory_ops: Vec<MemoryOp>,
        mem_before_values: &[(MemoryAddress, U256)],
        stale_contexts: Vec<usize>,
        timing: &mut TimingTree,
    ) -> (Vec<PolynomialValues<F>>, Vec<Vec<F>>, usize) {
        // First, push `mem_before` operations.
        for &(address, value) in mem_before_values {
            memory_ops.push(MemoryOp {
                filter: true,
                timestamp: 0,
                address,
                kind: crate::witness::memory::MemoryOpKind::Write,
                value,
            });
        }
        // Generate most of the trace in row-major form.
        let (mut trace_rows, unpadded_length) = timed!(
            timing,
            "generate trace rows",
            self.generate_trace_row_major(memory_ops)
        );

        Self::insert_stale_contexts(&mut trace_rows, stale_contexts.clone());

        let trace_row_vecs: Vec<_> = trace_rows.into_iter().map(|row| row.to_vec()).collect();

        // Transpose to column-major form.
        let mut trace_col_vecs = transpose(&trace_row_vecs);

        // A few final generation steps, which work better in column-major form.
        Self::generate_trace_col_major(&mut trace_col_vecs, stale_contexts);

        let final_rows = transpose(&trace_col_vecs);

        // Extract `MemoryAfterStark` values.
        let mut mem_after_values = Vec::<Vec<_>>::new();
        for row in final_rows {
            if row[MEM_AFTER_FILTER].is_one() {
                let mut addr_val = vec![F::ONE];
                addr_val.extend(&row[ADDR_CONTEXT..CONTEXT_FIRST_CHANGE]);
                mem_after_values.push(addr_val);
            }
        }

<<<<<<< HEAD
=======
        let final_rows = transpose(&trace_col_vecs);

        // Extract `MemoryAfterStark` values.
        let mut mem_after_values = Vec::<Vec<_>>::new();
        for row in final_rows {
            if row[MEM_AFTER_FILTER].is_one() {
                let mut addr_val = vec![F::ONE];
                addr_val.extend(&row[ADDR_CONTEXT..CONTEXT_FIRST_CHANGE]);
                mem_after_values.push(addr_val);
            }
        }

>>>>>>> d22bde29
        (
            trace_col_vecs
                .into_iter()
                .map(|column| PolynomialValues::new(column))
                .collect(),
            mem_after_values,
            unpadded_length,
        )
    }
}

impl<F: RichField + Extendable<D>, const D: usize> Stark<F, D> for MemoryStark<F, D> {
    type EvaluationFrame<FE, P, const D2: usize> = EvmStarkFrame<P, FE, NUM_COLUMNS>
    where
        FE: FieldExtension<D2, BaseField = F>,
        P: PackedField<Scalar = FE>;

    type EvaluationFrameTarget = EvmStarkFrame<ExtensionTarget<D>, ExtensionTarget<D>, NUM_COLUMNS>;

    fn eval_packed_generic<FE, P, const D2: usize>(
        &self,
        vars: &Self::EvaluationFrame<FE, P, D2>,
        yield_constr: &mut ConstraintConsumer<P>,
    ) where
        FE: FieldExtension<D2, BaseField = F>,
        P: PackedField<Scalar = FE>,
    {
        let one = P::from(FE::ONE);
        let local_values = vars.get_local_values();
        let next_values = vars.get_next_values();

        let timestamp = local_values[TIMESTAMP];
        let addr_context = local_values[ADDR_CONTEXT];
        let addr_segment = local_values[ADDR_SEGMENT];
        let addr_virtual = local_values[ADDR_VIRTUAL];
        let value_limbs: Vec<_> = (0..8).map(|i| local_values[value_limb(i)]).collect();

        let next_timestamp = next_values[TIMESTAMP];
        let next_is_read = next_values[IS_READ];
        let next_addr_context = next_values[ADDR_CONTEXT];
        let next_addr_segment = next_values[ADDR_SEGMENT];
        let next_addr_virtual = next_values[ADDR_VIRTUAL];
        let next_values_limbs: Vec<_> = (0..8).map(|i| next_values[value_limb(i)]).collect();

        // The filter must be 0 or 1.
        let filter = local_values[FILTER];
        yield_constr.constraint(filter * (filter - P::ONES));

        // IS_READ must be 0 or 1.
        // This is implied by the MemoryStark CTL, where corresponding values are either
        // hardcoded to 0/1, or boolean-constrained in their respective STARK modules.

        // If this is a dummy row (filter is off), it must be a read. This means the
        // prover can insert reads which never appear in the CPU trace (which
        // are harmless), but not writes.
        let is_dummy = P::ONES - filter;
        let is_write = P::ONES - local_values[IS_READ];
        yield_constr.constraint(is_dummy * is_write);

        let context_first_change = local_values[CONTEXT_FIRST_CHANGE];
        let segment_first_change = local_values[SEGMENT_FIRST_CHANGE];
        let virtual_first_change = local_values[VIRTUAL_FIRST_CHANGE];
        let address_unchanged =
            one - context_first_change - segment_first_change - virtual_first_change;

        let range_check = local_values[RANGE_CHECK];

        let not_context_first_change = one - context_first_change;
        let not_segment_first_change = one - segment_first_change;
        let not_virtual_first_change = one - virtual_first_change;
        let not_address_unchanged = one - address_unchanged;

        // First set of ordering constraint: first_change flags are boolean.
        yield_constr.constraint(context_first_change * not_context_first_change);
        yield_constr.constraint(segment_first_change * not_segment_first_change);
        yield_constr.constraint(virtual_first_change * not_virtual_first_change);
        yield_constr.constraint(address_unchanged * not_address_unchanged);

        // Second set of ordering constraints: no change before the column corresponding
        // to the nonzero first_change flag.
        yield_constr
            .constraint_transition(segment_first_change * (next_addr_context - addr_context));
        yield_constr
            .constraint_transition(virtual_first_change * (next_addr_context - addr_context));
        yield_constr
            .constraint_transition(virtual_first_change * (next_addr_segment - addr_segment));
        yield_constr.constraint_transition(address_unchanged * (next_addr_context - addr_context));
        yield_constr.constraint_transition(address_unchanged * (next_addr_segment - addr_segment));
        yield_constr.constraint_transition(address_unchanged * (next_addr_virtual - addr_virtual));

        // Third set of ordering constraints: range-check difference in the column that
        // should be increasing.
        let computed_range_check = context_first_change * (next_addr_context - addr_context - one)
            + segment_first_change * (next_addr_segment - addr_segment - one)
            + virtual_first_change * (next_addr_virtual - addr_virtual - one)
            + address_unchanged * (next_timestamp - timestamp);
        yield_constr.constraint_transition(range_check - computed_range_check);

        // Validate initialize_aux. It contains next_segment * addr_changed *
        // next_is_read.
        let initialize_aux = local_values[INITIALIZE_AUX];
        yield_constr.constraint_transition(
            initialize_aux - next_addr_segment * not_address_unchanged * next_is_read,
        );

        for i in 0..8 {
            // Enumerate purportedly-ordered log.
            yield_constr.constraint_transition(
                next_is_read * address_unchanged * (next_values_limbs[i] - value_limbs[i]),
            );
            // By default, memory is initialized with 0. This means that if the first
            // operation of a new address is a read, then its value must be 0.
            // There are exceptions, though: this constraint zero-initializes everything but
            // the code segment and context 0.
            yield_constr
                .constraint_transition(next_addr_context * initialize_aux * next_values_limbs[i]);
            // We don't want to exclude the entirety of context 0. This constraint
            // zero-initializes all segments except the specified ones (segment
            // 0 is already included in initialize_aux). There is overlap with
            // the previous constraint, but this is not a problem.
            yield_constr.constraint_transition(
                (next_addr_segment - P::Scalar::from_canonical_usize(Segment::TrieData.unscale()))
                    * initialize_aux
                    * next_values_limbs[i],
            );
        }

        // Validate `mem_after_filter`. Its value is `filter * address_changed * (1 -
        // is_stale)`
        let mem_after_filter = local_values[MEM_AFTER_FILTER];
        let is_stale = local_values[IS_STALE];
        yield_constr.constraint_transition(
            mem_after_filter + filter * not_address_unchanged * (is_stale - P::ONES),
        );

        // Validate timestamp_inv. Since it's used as a CTL filter, its value must be
        // checked.
        let timestamp_inv = local_values[TIMESTAMP_INV];
        yield_constr.constraint(timestamp * (timestamp * timestamp_inv - P::ONES));

        // Check the range column: First value must be 0,
        // and intermediate rows must increment by 1.
        let rc1 = local_values[COUNTER];
        let rc2 = next_values[COUNTER];
        yield_constr.constraint_first_row(rc1);
        let incr = rc2 - rc1;
        yield_constr.constraint_transition(incr - P::Scalar::ONES);
    }

    fn eval_ext_circuit(
        &self,
        builder: &mut plonky2::plonk::circuit_builder::CircuitBuilder<F, D>,
        vars: &Self::EvaluationFrameTarget,
        yield_constr: &mut RecursiveConstraintConsumer<F, D>,
    ) {
        let one = builder.one_extension();
        let local_values = vars.get_local_values();
        let next_values = vars.get_next_values();

        let addr_context = local_values[ADDR_CONTEXT];
        let addr_segment = local_values[ADDR_SEGMENT];
        let addr_virtual = local_values[ADDR_VIRTUAL];
        let value_limbs: Vec<_> = (0..8).map(|i| local_values[value_limb(i)]).collect();
        let timestamp = local_values[TIMESTAMP];

        let next_addr_context = next_values[ADDR_CONTEXT];
        let next_addr_segment = next_values[ADDR_SEGMENT];
        let next_addr_virtual = next_values[ADDR_VIRTUAL];
        let next_values_limbs: Vec<_> = (0..8).map(|i| next_values[value_limb(i)]).collect();
        let next_is_read = next_values[IS_READ];
        let next_timestamp = next_values[TIMESTAMP];

        // The filter must be 0 or 1.
        let filter = local_values[FILTER];
        let constraint = builder.mul_sub_extension(filter, filter, filter);
        yield_constr.constraint(builder, constraint);

        // IS_READ must be 0 or 1.
        // This is implied by the MemoryStark CTL, where corresponding values are either
        // hardcoded to 0/1, or boolean-constrained in their respective STARK modules.

        // If this is a dummy row (filter is off), it must be a read. This means the
        // prover can insert reads which never appear in the CPU trace (which
        // are harmless), but not writes.
        let is_dummy = builder.sub_extension(one, filter);
        let is_write = builder.sub_extension(one, local_values[IS_READ]);
        let is_dummy_write = builder.mul_extension(is_dummy, is_write);
        yield_constr.constraint(builder, is_dummy_write);

        let context_first_change = local_values[CONTEXT_FIRST_CHANGE];
        let segment_first_change = local_values[SEGMENT_FIRST_CHANGE];
        let virtual_first_change = local_values[VIRTUAL_FIRST_CHANGE];
        let address_unchanged = {
            let mut cur = builder.sub_extension(one, context_first_change);
            cur = builder.sub_extension(cur, segment_first_change);
            builder.sub_extension(cur, virtual_first_change)
        };

        let range_check = local_values[RANGE_CHECK];

        let not_context_first_change = builder.sub_extension(one, context_first_change);
        let not_segment_first_change = builder.sub_extension(one, segment_first_change);
        let not_virtual_first_change = builder.sub_extension(one, virtual_first_change);
        let not_address_unchanged = builder.sub_extension(one, address_unchanged);
        let addr_context_diff = builder.sub_extension(next_addr_context, addr_context);
        let addr_segment_diff = builder.sub_extension(next_addr_segment, addr_segment);
        let addr_virtual_diff = builder.sub_extension(next_addr_virtual, addr_virtual);

        // First set of ordering constraint: traces are boolean.
        let context_first_change_bool =
            builder.mul_extension(context_first_change, not_context_first_change);
        yield_constr.constraint(builder, context_first_change_bool);
        let segment_first_change_bool =
            builder.mul_extension(segment_first_change, not_segment_first_change);
        yield_constr.constraint(builder, segment_first_change_bool);
        let virtual_first_change_bool =
            builder.mul_extension(virtual_first_change, not_virtual_first_change);
        yield_constr.constraint(builder, virtual_first_change_bool);
        let address_unchanged_bool =
            builder.mul_extension(address_unchanged, not_address_unchanged);
        yield_constr.constraint(builder, address_unchanged_bool);

        // Second set of ordering constraints: no change before the column corresponding
        // to the nonzero first_change flag.
        let segment_first_change_check =
            builder.mul_extension(segment_first_change, addr_context_diff);
        yield_constr.constraint_transition(builder, segment_first_change_check);
        let virtual_first_change_check_1 =
            builder.mul_extension(virtual_first_change, addr_context_diff);
        yield_constr.constraint_transition(builder, virtual_first_change_check_1);
        let virtual_first_change_check_2 =
            builder.mul_extension(virtual_first_change, addr_segment_diff);
        yield_constr.constraint_transition(builder, virtual_first_change_check_2);
        let address_unchanged_check_1 = builder.mul_extension(address_unchanged, addr_context_diff);
        yield_constr.constraint_transition(builder, address_unchanged_check_1);
        let address_unchanged_check_2 = builder.mul_extension(address_unchanged, addr_segment_diff);
        yield_constr.constraint_transition(builder, address_unchanged_check_2);
        let address_unchanged_check_3 = builder.mul_extension(address_unchanged, addr_virtual_diff);
        yield_constr.constraint_transition(builder, address_unchanged_check_3);

        // Third set of ordering constraints: range-check difference in the column that
        // should be increasing.
        let context_diff = {
            let diff = builder.sub_extension(next_addr_context, addr_context);
            builder.sub_extension(diff, one)
        };
        let segment_diff = {
            let diff = builder.sub_extension(next_addr_segment, addr_segment);
            builder.sub_extension(diff, one)
        };
        let segment_range_check = builder.mul_extension(segment_first_change, segment_diff);
        let virtual_diff = {
            let diff = builder.sub_extension(next_addr_virtual, addr_virtual);
            builder.sub_extension(diff, one)
        };
        let virtual_range_check = builder.mul_extension(virtual_first_change, virtual_diff);
        let timestamp_diff = builder.sub_extension(next_timestamp, timestamp);
        let timestamp_range_check = builder.mul_extension(address_unchanged, timestamp_diff);

        let computed_range_check = {
            // context_range_check = context_first_change * context_diff
            let mut sum =
                builder.mul_add_extension(context_first_change, context_diff, segment_range_check);
            sum = builder.add_extension(sum, virtual_range_check);
            builder.add_extension(sum, timestamp_range_check)
        };
        let range_check_diff = builder.sub_extension(range_check, computed_range_check);
        yield_constr.constraint_transition(builder, range_check_diff);

        // Validate initialize_aux. It contains next_segment * addr_changed *
        // next_is_read.
        let initialize_aux = local_values[INITIALIZE_AUX];
        let computed_initialize_aux = builder.mul_extension(not_address_unchanged, next_is_read);
        let computed_initialize_aux =
            builder.mul_extension(next_addr_segment, computed_initialize_aux);
        let new_first_read_constraint =
            builder.sub_extension(initialize_aux, computed_initialize_aux);
        yield_constr.constraint_transition(builder, new_first_read_constraint);

        for i in 0..8 {
            // Enumerate purportedly-ordered log.
            let value_diff = builder.sub_extension(next_values_limbs[i], value_limbs[i]);
            let zero_if_read = builder.mul_extension(address_unchanged, value_diff);
            let read_constraint = builder.mul_extension(next_is_read, zero_if_read);
            yield_constr.constraint_transition(builder, read_constraint);
            // By default, memory is initialized with 0. This means that if the first
            // operation of a new address is a read, then its value must be 0.
            // There are exceptions, though: this constraint zero-initializes everything but
            // the code segment and context 0.
            let context_zero_initializing_constraint =
                builder.mul_extension(next_values_limbs[i], initialize_aux);
            let initializing_constraint =
                builder.mul_extension(next_addr_context, context_zero_initializing_constraint);
            yield_constr.constraint_transition(builder, initializing_constraint);
            // We don't want to exclude the entirety of context 0. This constraint
            // zero-initializes all segments except the specified ones (segment
            // 0 is already included in initialize_aux). There is overlap with
            // the previous constraint, but this is not a problem.
            let segment_trie_data = builder.add_const_extension(
                next_addr_segment,
                F::NEG_ONE * F::from_canonical_usize(Segment::TrieData.unscale()),
            );
            let zero_init_constraint =
                builder.mul_extension(segment_trie_data, context_zero_initializing_constraint);
            yield_constr.constraint_transition(builder, zero_init_constraint);
        }

        // Validate `mem_after_filter`. Its value is `filter * address_changed * (1 -
        // is_stale)`
        let mem_after_filter = local_values[MEM_AFTER_FILTER];
        let is_stale = local_values[IS_STALE];
        {
            let rhs = builder.mul_extension(filter, not_address_unchanged);
            let rhs = builder.mul_sub_extension(rhs, is_stale, rhs);
            let constr = builder.add_extension(mem_after_filter, rhs);
            yield_constr.constraint_transition(builder, constr);
        }

        // Validate timestamp_inv. Since it's used as a CTL filter, its value must be
        // checked.
        let timestamp_inv = local_values[TIMESTAMP_INV];
        let timestamp_prod = builder.mul_extension(timestamp, timestamp_inv);
        let timestamp_inv_constraint =
            builder.mul_sub_extension(timestamp, timestamp_prod, timestamp);
        yield_constr.constraint(builder, timestamp_inv_constraint);

        // Check the range column: First value must be 0,
        // and intermediate rows must increment by 1.
        let rc1 = local_values[COUNTER];
        let rc2 = next_values[COUNTER];
        yield_constr.constraint_first_row(builder, rc1);
        let incr = builder.sub_extension(rc2, rc1);
        let t = builder.sub_extension(incr, one);
        yield_constr.constraint_transition(builder, t);
    }

    fn constraint_degree(&self) -> usize {
        3
    }

    fn lookups(&self) -> Vec<Lookup<F>> {
        vec![
            Lookup {
                columns: vec![
                    Column::single(RANGE_CHECK),
                    Column::single_next_row(ADDR_VIRTUAL),
                ],
                table_column: Column::single(COUNTER),
                frequencies_column: Column::single(FREQUENCIES),
                filter_columns: vec![
                    Default::default(),
                    Filter::new_simple(Column::sum([CONTEXT_FIRST_CHANGE, SEGMENT_FIRST_CHANGE])),
                ],
            },
            Lookup {
                columns: vec![Column::single(ADDR_CONTEXT)],
                table_column: Column::single(STALE_CONTEXTS),
                frequencies_column: Column::single(STALE_CONTEXTS_FREQUENCIES),
                filter_columns: vec![Filter::new_simple(Column::single(IS_STALE))],
            },
        ]
    }

    fn requires_ctls(&self) -> bool {
        true
    }
}

#[cfg(test)]
pub(crate) mod tests {
    use anyhow::Result;
    use plonky2::plonk::config::{GenericConfig, PoseidonGoldilocksConfig};
    use starky::stark_testing::{test_stark_circuit_constraints, test_stark_low_degree};

    use crate::memory::memory_stark::MemoryStark;

    #[test]
    fn test_stark_degree() -> Result<()> {
        const D: usize = 2;
        type C = PoseidonGoldilocksConfig;
        type F = <C as GenericConfig<D>>::F;
        type S = MemoryStark<F, D>;

        let stark = S {
            f: Default::default(),
        };
        test_stark_low_degree(stark)
    }

    #[test]
    fn test_stark_circuit() -> Result<()> {
        const D: usize = 2;
        type C = PoseidonGoldilocksConfig;
        type F = <C as GenericConfig<D>>::F;
        type S = MemoryStark<F, D>;

        let stark = S {
            f: Default::default(),
        };
        test_stark_circuit_constraints::<F, C, S, D>(stark)
    }
}<|MERGE_RESOLUTION|>--- conflicted
+++ resolved
@@ -225,11 +225,7 @@
     /// a trace in column-major form.
     /// Also generates the `STALE_CONTEXTS`, `STALE_CONTEXTS_FREQUENCIES` and
     /// `MEM_AFTER_FILTER` columns.
-<<<<<<< HEAD
-    fn generate_trace_col_major(trace_col_vecs: &mut [Vec<F>], stale_contexts: Vec<usize>) {
-=======
     fn generate_trace_col_major(trace_col_vecs: &mut [Vec<F>]) {
->>>>>>> d22bde29
         let height = trace_col_vecs[0].len();
         trace_col_vecs[COUNTER] = (0..height).map(|i| F::from_canonical_usize(i)).collect();
 
@@ -401,7 +397,7 @@
         let mut trace_col_vecs = transpose(&trace_row_vecs);
 
         // A few final generation steps, which work better in column-major form.
-        Self::generate_trace_col_major(&mut trace_col_vecs, stale_contexts);
+        Self::generate_trace_col_major(&mut trace_col_vecs);
 
         let final_rows = transpose(&trace_col_vecs);
 
@@ -415,21 +411,6 @@
             }
         }
 
-<<<<<<< HEAD
-=======
-        let final_rows = transpose(&trace_col_vecs);
-
-        // Extract `MemoryAfterStark` values.
-        let mut mem_after_values = Vec::<Vec<_>>::new();
-        for row in final_rows {
-            if row[MEM_AFTER_FILTER].is_one() {
-                let mut addr_val = vec![F::ONE];
-                addr_val.extend(&row[ADDR_CONTEXT..CONTEXT_FIRST_CHANGE]);
-                mem_after_values.push(addr_val);
-            }
-        }
-
->>>>>>> d22bde29
         (
             trace_col_vecs
                 .into_iter()
