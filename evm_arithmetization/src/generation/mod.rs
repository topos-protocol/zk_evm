use std::collections::HashMap;

use anyhow::anyhow;
use ethereum_types::{Address, BigEndianHash, H256, U256};
use log::log_enabled;
use mpt_trie::partial_trie::{HashedPartialTrie, PartialTrie};
use plonky2::field::extension::Extendable;
use plonky2::field::polynomial::PolynomialValues;
use plonky2::field::types::Field;
use plonky2::hash::hash_types::RichField;
use plonky2::timed;
use plonky2::util::timing::TimingTree;
use serde::{Deserialize, Serialize};
use starky::config::StarkConfig;
use GlobalMetadata::{
    ReceiptTrieRootDigestAfter, ReceiptTrieRootDigestBefore, StateTrieRootDigestAfter,
    StateTrieRootDigestBefore, TransactionTrieRootDigestAfter, TransactionTrieRootDigestBefore,
};

use crate::all_stark::{AllStark, NUM_TABLES};
use crate::cpu::columns::CpuColumnsView;
use crate::cpu::kernel::aggregator::KERNEL;
use crate::cpu::kernel::constants::global_metadata::GlobalMetadata;
use crate::generation::state::{GenerationState, State};
use crate::generation::trie_extractor::{get_receipt_trie, get_state_trie, get_txn_trie};
use crate::memory::segments::Segment;
use crate::proof::{
    BlockHashes, BlockMetadata, ExtraBlockData, MemCap, PublicValues, RegistersData, TrieRoots,
};
use crate::prover::GenerationSegmentData;
use crate::util::{h2u, u256_to_usize};
use crate::witness::memory::{MemoryAddress, MemoryChannel, MemoryState};
use crate::witness::state::RegistersState;

pub mod mpt;
pub(crate) mod prover_input;
pub(crate) mod rlp;
pub(crate) mod state;
mod trie_extractor;

use crate::witness::util::mem_write_log;

/// Number of cycles to go after having reached the halting state. It is
/// equal to the number of cycles in `exc_stop` + 1.
pub const NUM_EXTRA_CYCLES_AFTER: usize = 81;
/// Number of cycles to go before starting the execution: it is the number of
/// cycles in `init`.
pub const NUM_EXTRA_CYCLES_BEFORE: usize = 64;
/// Memory values used to initialize `MemBefore`.
pub type MemBeforeValues = Vec<(MemoryAddress, U256)>;

/// Inputs needed for trace generation.
#[derive(Clone, Debug, Deserialize, Serialize, Default)]
pub struct GenerationInputs {
    /// The index of the transaction being proven within its block.
    pub txn_number_before: U256,
    /// The cumulative gas used through the execution of all transactions prior
    /// the current one.
    pub gas_used_before: U256,
    /// The cumulative gas used after the execution of the current transaction.
    /// The exact gas used by the current transaction is `gas_used_after` -
    /// `gas_used_before`.
    pub gas_used_after: U256,

    /// A None would yield an empty proof, otherwise this contains the encoding
    /// of a transaction.
    pub signed_txn: Option<Vec<u8>>,
    /// Withdrawal pairs `(addr, amount)`. At the end of the txs, `amount` is
    /// added to `addr`'s balance. See EIP-4895.
    pub withdrawals: Vec<(Address, U256)>,
    pub tries: TrieInputs,
    /// Expected trie roots after the transactions are executed.
    pub trie_roots_after: TrieRoots,

    /// State trie root of the checkpoint block.
    /// This could always be the genesis block of the chain, but it allows a
    /// prover to continue proving blocks from certain checkpoint heights
    /// without requiring proofs for blocks past this checkpoint.
    pub checkpoint_state_trie_root: H256,

    /// Mapping between smart contract code hashes and the contract byte code.
    /// All account smart contracts that are invoked will have an entry present.
    pub contract_code: HashMap<H256, Vec<u8>>,

    /// Information contained in the block header.
    pub block_metadata: BlockMetadata,

    /// The hash of the current block, and a list of the 256 previous block
    /// hashes.
    pub block_hashes: BlockHashes,
}

/// A lighter version of [`GenerationInputs`], which have been trimmed
/// post pre-initialization processing.
#[derive(Clone, Debug, Deserialize, Serialize, Default)]
pub(crate) struct TrimmedGenerationInputs {
    /// The index of the transaction being proven within its block.
    pub(crate) txn_number_before: U256,
    /// The cumulative gas used through the execution of all transactions prior
    /// the current one.
    pub(crate) gas_used_before: U256,
    /// The cumulative gas used after the execution of the current transaction.
    /// The exact gas used by the current transaction is `gas_used_after` -
    /// `gas_used_before`.
    pub(crate) gas_used_after: U256,

    /// Indicates whether there is an actual transaction or a dummy payload.
    pub(crate) has_txn: bool,

    /// Expected trie roots after the transactions are executed.
    pub(crate) trie_roots_after: TrieRoots,

    /// State trie root of the checkpoint block.
    /// This could always be the genesis block of the chain, but it allows a
    /// prover to continue proving blocks from certain checkpoint heights
    /// without requiring proofs for blocks past this checkpoint.
    pub(crate) checkpoint_state_trie_root: H256,

    /// Mapping between smart contract code hashes and the contract byte code.
    /// All account smart contracts that are invoked will have an entry present.
    pub(crate) contract_code: HashMap<H256, Vec<u8>>,

    /// Information contained in the block header.
    pub(crate) block_metadata: BlockMetadata,

    /// The hash of the current block, and a list of the 256 previous block
    /// hashes.
    pub(crate) block_hashes: BlockHashes,
}

#[derive(Clone, Debug, Deserialize, Serialize, Default)]
pub struct TrieInputs {
    /// A partial version of the state trie prior to these transactions. It
    /// should include all nodes that will be accessed by these
    /// transactions.
    pub state_trie: HashedPartialTrie,

    /// A partial version of the transaction trie prior to these transactions.
    /// It should include all nodes that will be accessed by these
    /// transactions.
    pub transactions_trie: HashedPartialTrie,

    /// A partial version of the receipt trie prior to these transactions. It
    /// should include all nodes that will be accessed by these
    /// transactions.
    pub receipts_trie: HashedPartialTrie,

    /// A partial version of each storage trie prior to these transactions. It
    /// should include all storage tries, and nodes therein, that will be
    /// accessed by these transactions.
    pub storage_tries: Vec<(H256, HashedPartialTrie)>,
}

impl GenerationInputs {
    /// Outputs a trimmed version of the `GenerationInputs`, that do not contain
    /// the fields that have already been processed during pre-initialization,
    /// namely: the input tries, the signed transaction, and the withdrawals.
    pub(crate) fn trim(&self) -> TrimmedGenerationInputs {
        TrimmedGenerationInputs {
            txn_number_before: self.txn_number_before,
            gas_used_before: self.gas_used_before,
            gas_used_after: self.gas_used_after,
            has_txn: self.signed_txn.is_some(),
            trie_roots_after: self.trie_roots_after.clone(),
            checkpoint_state_trie_root: self.checkpoint_state_trie_root,
            contract_code: self.contract_code.clone(),
            block_metadata: self.block_metadata.clone(),
            block_hashes: self.block_hashes.clone(),
        }
    }
}

fn apply_metadata_and_tries_memops<F: RichField + Extendable<D>, const D: usize>(
    state: &mut GenerationState<F>,
    inputs: &GenerationInputs,
    registers_before: &RegistersData,
    registers_after: &RegistersData,
) {
    let metadata = &inputs.block_metadata;
    let tries = &inputs.tries;
    let trie_roots_after = &inputs.trie_roots_after;
    let fields = [
        (
            GlobalMetadata::BlockBeneficiary,
            U256::from_big_endian(&metadata.block_beneficiary.0),
        ),
        (GlobalMetadata::BlockTimestamp, metadata.block_timestamp),
        (GlobalMetadata::BlockNumber, metadata.block_number),
        (GlobalMetadata::BlockDifficulty, metadata.block_difficulty),
        (
            GlobalMetadata::BlockRandom,
            metadata.block_random.into_uint(),
        ),
        (GlobalMetadata::BlockGasLimit, metadata.block_gaslimit),
        (GlobalMetadata::BlockChainId, metadata.block_chain_id),
        (GlobalMetadata::BlockBaseFee, metadata.block_base_fee),
        (
            GlobalMetadata::BlockCurrentHash,
            h2u(inputs.block_hashes.cur_hash),
        ),
        (GlobalMetadata::BlockGasUsed, metadata.block_gas_used),
        (GlobalMetadata::BlockGasUsedBefore, inputs.gas_used_before),
        (GlobalMetadata::BlockGasUsedAfter, inputs.gas_used_after),
        (GlobalMetadata::TxnNumberBefore, inputs.txn_number_before),
        (
            GlobalMetadata::TxnNumberAfter,
            inputs.txn_number_before + if inputs.signed_txn.is_some() { 1 } else { 0 },
        ),
        (
            GlobalMetadata::StateTrieRootDigestBefore,
            h2u(tries.state_trie.hash()),
        ),
        (
            GlobalMetadata::TransactionTrieRootDigestBefore,
            h2u(tries.transactions_trie.hash()),
        ),
        (
            GlobalMetadata::ReceiptTrieRootDigestBefore,
            h2u(tries.receipts_trie.hash()),
        ),
        (
            GlobalMetadata::StateTrieRootDigestAfter,
            h2u(trie_roots_after.state_root),
        ),
        (
            GlobalMetadata::TransactionTrieRootDigestAfter,
            h2u(trie_roots_after.transactions_root),
        ),
        (
            GlobalMetadata::ReceiptTrieRootDigestAfter,
            h2u(trie_roots_after.receipts_root),
        ),
        (GlobalMetadata::KernelHash, h2u(KERNEL.code_hash)),
        (GlobalMetadata::KernelLen, KERNEL.code.len().into()),
    ];

    let channel = MemoryChannel::GeneralPurpose(0);
    let mut ops = fields
        .map(|(field, val)| {
            mem_write_log(
                channel,
                // These fields are already scaled by their segment, and are in context 0 (kernel).
                MemoryAddress::new_bundle(U256::from(field as usize)).unwrap(),
                state,
                val,
            )
        })
        .to_vec();

    // Write the block's final block bloom filter.
    ops.extend((0..8).map(|i| {
        mem_write_log(
            channel,
            MemoryAddress::new(0, Segment::GlobalBlockBloom, i),
            state,
            metadata.block_bloom[i],
        )
    }));

    // Write previous block hashes.
    ops.extend(
        (0..256)
            .map(|i| {
                mem_write_log(
                    channel,
                    MemoryAddress::new(0, Segment::BlockHashes, i),
                    state,
                    h2u(inputs.block_hashes.prev_hashes[i]),
                )
            })
            .collect::<Vec<_>>(),
    );

    // Write initial registers.
    let registers_before = [
        registers_before.program_counter,
        registers_before.is_kernel,
        registers_before.stack_len,
        registers_before.stack_top,
        registers_before.context,
        registers_before.gas_used,
    ];
    ops.extend((0..registers_before.len()).map(|i| {
        mem_write_log(
            channel,
            MemoryAddress::new(0, Segment::RegistersStates, i),
            state,
            registers_before[i],
        )
    }));

    let length = registers_before.len();

    // Write final registers.
    let registers_after = [
        registers_after.program_counter,
        registers_after.is_kernel,
        registers_after.stack_len,
        registers_after.stack_top,
        registers_after.context,
        registers_after.gas_used,
    ];
    ops.extend((0..registers_before.len()).map(|i| {
        mem_write_log(
            channel,
            MemoryAddress::new(0, Segment::RegistersStates, length + i),
            state,
            registers_after[i],
        )
    }));

    state.memory.apply_ops(&ops);
    state.traces.memory_ops.extend(ops);
}

pub(crate) fn debug_inputs(inputs: &GenerationInputs) {
    log::debug!("Input signed_txn: {:?}", &inputs.signed_txn);
    log::debug!("Input state_trie: {:?}", &inputs.tries.state_trie);
    log::debug!(
        "Input transactions_trie: {:?}",
        &inputs.tries.transactions_trie
    );
    log::debug!("Input receipts_trie: {:?}", &inputs.tries.receipts_trie);
    log::debug!("Input storage_tries: {:?}", &inputs.tries.storage_tries);
    log::debug!("Input contract_code: {:?}", &inputs.contract_code);
}

fn initialize_kernel_code_and_shift_table(memory: &mut MemoryState) {
    let mut code_addr = MemoryAddress::new(0, Segment::Code, 0);
    for &byte in &KERNEL.code {
        memory.set(code_addr, U256::from(byte));
        code_addr.increment();
    }

    let mut shift_addr = MemoryAddress::new(0, Segment::ShiftTable, 0);
    let mut shift_val = U256::one();
    for _ in 0..256 {
        memory.set(shift_addr, shift_val);
        shift_addr.increment();
        shift_val <<= 1;
    }
}

/// Returns the memory addresses and values that should comprise the state at
/// the start of the segment's execution.
fn get_all_memory_address_and_values<F: RichField + Extendable<D>, const D: usize>(
    memory_before: &MemoryState,
    state: &mut GenerationState<F>,
) -> Vec<(MemoryAddress, U256)> {
    let mut res = vec![];
    for (ctx_idx, ctx) in memory_before.contexts.iter().enumerate() {
        for (segment_idx, segment) in ctx.segments.iter().enumerate() {
            for (virt, value) in segment.content.iter().enumerate() {
                if let &Some(val) = value {
                    res.push((
                        MemoryAddress {
                            context: ctx_idx,
                            segment: segment_idx,
                            virt,
                        },
                        val,
                    ));
                }
            }
        }
    }
    res
}

type TablesWithPVsAndFinalMem<F> = ([Vec<PolynomialValues<F>>; NUM_TABLES], PublicValues);
pub fn generate_traces<F: RichField + Extendable<D>, const D: usize>(
    all_stark: &AllStark<F, D>,
    inputs: &GenerationInputs,
    config: &StarkConfig,
    segment_data: &mut GenerationSegmentData,
    timing: &mut TimingTree,
) -> anyhow::Result<TablesWithPVsAndFinalMem<F>> {
    debug_inputs(inputs);

    let mut state = GenerationState::<F>::new(inputs, &KERNEL.code)
        .map_err(|err| anyhow!("Failed to parse all the initial prover inputs: {:?}", err))?;

    state.set_segment_data(segment_data);

<<<<<<< HEAD
    initialize_kernel_code_and_shift_table(&mut segment_data.memory);
=======
    let cpu_res = timed!(timing, "simulate CPU", simulate_cpu(&mut state));
    if cpu_res.is_err() {
        let _ = output_debug_tries(&state);
>>>>>>> 1ccc7fcc

    // Retrieve initial memory addresses and values.
    let actual_mem_before = get_all_memory_address_and_values(&segment_data.memory, &mut state);

    // Initialize the state with the one at the end of the
    // previous segment execution, if any.
    let GenerationSegmentData {
        is_dummy,
        segment_index,
        max_cpu_len_log,
        memory,
        registers_before,
        registers_after,
        extra_data,
    } = segment_data;

    for &(address, val) in &actual_mem_before {
        state.memory.set(address, val);
    }

    let registers_before: RegistersData = RegistersData::from(*registers_before);
    let registers_after: RegistersData = RegistersData::from(*registers_after);
    apply_metadata_and_tries_memops(&mut state, inputs, &registers_before, &registers_after);

    let cpu_res = timed!(
        timing,
        "simulate CPU",
        simulate_cpu(&mut state, *max_cpu_len_log, *is_dummy)
    );
    if cpu_res.is_err() {
        output_debug_tries(&state)?;
        cpu_res?;
    };

    let trace_lengths = state.traces.get_lengths();

    let read_metadata = |field| state.memory.read_global_metadata(field);
    let trie_roots_before = TrieRoots {
        state_root: H256::from_uint(&read_metadata(StateTrieRootDigestBefore)),
        transactions_root: H256::from_uint(&read_metadata(TransactionTrieRootDigestBefore)),
        receipts_root: H256::from_uint(&read_metadata(ReceiptTrieRootDigestBefore)),
    };
    let trie_roots_after = TrieRoots {
        state_root: H256::from_uint(&read_metadata(StateTrieRootDigestAfter)),
        transactions_root: H256::from_uint(&read_metadata(TransactionTrieRootDigestAfter)),
        receipts_root: H256::from_uint(&read_metadata(ReceiptTrieRootDigestAfter)),
    };

    let gas_used_after = read_metadata(GlobalMetadata::BlockGasUsedAfter);
    let txn_number_after = read_metadata(GlobalMetadata::TxnNumberAfter);

    let extra_block_data = ExtraBlockData {
        checkpoint_state_trie_root: inputs.checkpoint_state_trie_root,
        txn_number_before: inputs.txn_number_before,
        txn_number_after,
        gas_used_before: inputs.gas_used_before,
        gas_used_after,
    };

    // `mem_before` and `mem_after` are initialized with an empty cap.
    // They will be set to the caps of `MemBefore` and `MemAfter`
    // respectively, while proving.
    let public_values = PublicValues {
        trie_roots_before,
        trie_roots_after,
        block_metadata: inputs.block_metadata.clone(),
        block_hashes: inputs.block_hashes.clone(),
        extra_block_data,
        registers_before,
        registers_after,
        mem_before: MemCap::default(),
        mem_after: MemCap::default(),
    };

    let tables = timed!(
        timing,
        "convert trace data to tables",
        state.traces.into_tables(
            all_stark,
            &actual_mem_before,
            state.stale_contexts,
            trace_lengths,
            config,
            timing
        )
    );
    Ok((tables, public_values))
}

fn simulate_cpu<F: Field>(
    state: &mut GenerationState<F>,
    max_cpu_len_log: Option<usize>,
    is_dummy: bool,
) -> anyhow::Result<(RegistersState, Option<MemoryState>)> {
    let (final_registers, mem_after) = state.run_cpu(max_cpu_len_log, is_dummy)?;

    let pc = state.registers.program_counter;
    // Setting the values of padding rows.
    let mut row = CpuColumnsView::<F>::default();
    row.clock = F::from_canonical_usize(state.traces.clock() + 1);
    row.context = F::from_canonical_usize(state.registers.context);
    row.program_counter = F::from_canonical_usize(pc);
    row.is_kernel_mode = F::ONE;
    row.gas = F::from_canonical_u64(state.registers.gas_used);
    row.stack_len = F::from_canonical_usize(state.registers.stack_len);

    loop {
        // Padding to a power of 2.
        state.push_cpu(row);
        row.clock += F::ONE;
        if state.traces.clock().is_power_of_two() {
            break;
        }
    }

    log::info!("CPU trace padded to {} cycles", state.traces.clock());

    Ok((final_registers, mem_after))
}

/// Outputs the tries that have been obtained post transaction execution, as
/// they are represented in the prover's memory.
/// This will do nothing if the CPU execution failed outside of the final trie
/// root checks.
pub(crate) fn output_debug_tries<F: RichField>(state: &GenerationState<F>) -> anyhow::Result<()> {
    if !log_enabled!(log::Level::Debug) {
        return Ok(());
    }

    // Retrieve previous PC (before jumping to KernelPanic), to see if we reached
    // `perform_final_checks`. We will output debugging information on the final
    // tries only if we got a root mismatch.
    let previous_pc = state.get_registers().program_counter;

    let label = KERNEL.offset_name(previous_pc);

    if label.contains("check_state_trie")
        || label.contains("check_txn_trie")
        || label.contains("check_receipt_trie")
    {
        let state_trie_ptr = u256_to_usize(
            state
                .memory
                .read_global_metadata(GlobalMetadata::StateTrieRoot),
        )
        .map_err(|_| anyhow!("State trie pointer is too large to fit in a usize."))?;
        log::debug!(
            "Computed state trie: {:?}",
            get_state_trie::<HashedPartialTrie>(&state.memory, state_trie_ptr)
        );

        let txn_trie_ptr = u256_to_usize(
            state
                .memory
                .read_global_metadata(GlobalMetadata::TransactionTrieRoot),
        )
        .map_err(|_| anyhow!("Transactions trie pointer is too large to fit in a usize."))?;
        log::debug!(
            "Computed transactions trie: {:?}",
            get_txn_trie::<HashedPartialTrie>(&state.memory, txn_trie_ptr)
        );

        let receipt_trie_ptr = u256_to_usize(
            state
                .memory
                .read_global_metadata(GlobalMetadata::ReceiptTrieRoot),
        )
        .map_err(|_| anyhow!("Receipts trie pointer is too large to fit in a usize."))?;
        log::debug!(
            "Computed receipts trie: {:?}",
            get_receipt_trie::<HashedPartialTrie>(&state.memory, receipt_trie_ptr)
        );
    }

    Ok(())
}<|MERGE_RESOLUTION|>--- conflicted
+++ resolved
@@ -382,13 +382,7 @@
 
     state.set_segment_data(segment_data);
 
-<<<<<<< HEAD
     initialize_kernel_code_and_shift_table(&mut segment_data.memory);
-=======
-    let cpu_res = timed!(timing, "simulate CPU", simulate_cpu(&mut state));
-    if cpu_res.is_err() {
-        let _ = output_debug_tries(&state);
->>>>>>> 1ccc7fcc
 
     // Retrieve initial memory addresses and values.
     let actual_mem_before = get_all_memory_address_and_values(&segment_data.memory, &mut state);
@@ -419,7 +413,7 @@
         simulate_cpu(&mut state, *max_cpu_len_log, *is_dummy)
     );
     if cpu_res.is_err() {
-        output_debug_tries(&state)?;
+        let _ = output_debug_tries(&state)?;
         cpu_res?;
     };
 
