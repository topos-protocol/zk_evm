--- conflicted
+++ resolved
@@ -367,12 +367,7 @@
         trie_roots_ptrs
     }
     pub(crate) fn new(inputs: &GenerationInputs, kernel_code: &[u8]) -> Result<Self, ProgramError> {
-<<<<<<< HEAD
-        let rlp_prover_inputs = all_rlp_prover_inputs_reversed(inputs.signed_txns);
-=======
-        let rlp_prover_inputs =
-            all_rlp_prover_inputs_reversed(inputs.signed_txn.as_ref().unwrap_or(&vec![]));
->>>>>>> 33d42cb3
+        let rlp_prover_inputs = all_rlp_prover_inputs_reversed(&inputs.signed_txns);
         let withdrawal_prover_inputs = all_withdrawals_prover_inputs_reversed(&inputs.withdrawals);
         let bignum_modmul_result_limbs = Vec::new();
 
