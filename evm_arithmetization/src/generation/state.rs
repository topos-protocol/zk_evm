use std::collections::HashMap;

use anyhow::bail;
use ethereum_types::{Address, BigEndianHash, H160, H256, U256};
use keccak_hash::keccak;
use log::log_enabled;
use plonky2::field::types::Field;

use super::mpt::{load_all_mpts, TrieRootPtrs};
use super::TrieInputs;
use crate::cpu::kernel::aggregator::KERNEL;
use crate::cpu::kernel::constants::context_metadata::ContextMetadata;
use crate::cpu::membus::NUM_GP_CHANNELS;
use crate::cpu::stack::MAX_USER_STACK_SIZE;
use crate::generation::rlp::all_rlp_prover_inputs_reversed;
use crate::generation::CpuColumnsView;
use crate::generation::GenerationInputs;
use crate::memory::segments::Segment;
use crate::util::u256_to_usize;
use crate::witness::errors::ProgramError;
use crate::witness::memory::MemoryChannel::GeneralPurpose;
use crate::witness::memory::{MemoryAddress, MemoryOp, MemoryState};
use crate::witness::memory::{MemoryOpKind, MemorySegmentState};
use crate::witness::operation::{generate_exception, Operation};
use crate::witness::state::RegistersState;
use crate::witness::traces::{TraceCheckpoint, Traces};
use crate::witness::transition::{
    decode, fill_op_flag, get_op_special_length, log_kernel_instruction, might_overflow_op,
    read_code_memory, Transition,
};
use crate::witness::util::{
    fill_channel_with_value, mem_read_gp_with_log_and_fill, stack_peek, stack_pop_with_log_and_fill,
};

/// A State is either an `Interpreter` (used for tests and jumpdest analysis) or
/// a `GenerationState`.
pub(crate) trait State<F: Field> {
    /// Returns a `State`'s `Checkpoint`.
    fn checkpoint(&mut self) -> GenerationStateCheckpoint;

    /// Increments the `gas_used` register by a value `n`.
    fn incr_gas(&mut self, n: u64);

    /// Increments the `program_counter` register by a value `n`.
    fn incr_pc(&mut self, n: usize);

    /// Returns a `State`'s registers.
    fn get_registers(&self) -> RegistersState;

    /// Returns a `State`'s mutable registers.
    fn get_mut_registers(&mut self) -> &mut RegistersState;

    /// Returns the value stored at address `address` in a `State`.
    fn get_from_memory(&mut self, address: MemoryAddress) -> U256;

    /// Returns a mutable `GenerationState` from a `State`.
    fn get_mut_generation_state(&mut self) -> &mut GenerationState<F>;

    // /// Returns true if a `State` is a `GenerationState` and false otherwise.
    // fn is_generation_state(&mut self) -> bool;

    /// Increments the clock of an `Interpreter`'s clock.
    fn incr_interpreter_clock(&mut self);

    /// Returns the value of a `State`'s clock.
    fn get_clock(&mut self) -> usize;

    /// Rolls back a `State`.
    fn rollback(&mut self, checkpoint: GenerationStateCheckpoint);

    /// Returns a `State`'s stack.
    fn get_stack(&mut self) -> Vec<U256>;

    /// Returns the current context.
    fn get_context(&mut self) -> usize;

    fn get_halt_context(&mut self) -> Option<usize> {
        None
    }

    /// Returns the content of a the `KernelGeneral` segment of a `State`.
    fn mem_get_kernel_content(&self) -> Vec<Option<U256>>;

    /// Applies a `State`'s operations since a checkpoint.
    fn apply_ops(&mut self, checkpoint: GenerationStateCheckpoint);

    /// Return the offsets at which execution must halt
    fn get_halt_offsets(&self) -> Vec<usize>;

    /// Inserts a preinitialized segment, given as a [Segment],
    /// into the `preinitialized_segments` memory field.
    fn insert_preinitialized_segment(&mut self, segment: Segment, values: MemorySegmentState);

    fn is_preinitialized_segment(&self, segment: usize) -> bool;

    /// Simulates a CPU. It only generates the traces if the `State` is a
    /// `GenerationState`. Otherwise, it simply simulates all ooperations.
    fn run_cpu(&mut self) -> anyhow::Result<()>
    where
        Self: Transition<F>,
        Self: Sized,
    {
        let halt_offsets = self.get_halt_offsets();

        loop {
            // If we've reached the kernel's halt routine.
            let registers = self.get_registers();
            let pc = registers.program_counter;

            let halt = registers.is_kernel && halt_offsets.contains(&pc);

            if halt {
                if let Some(halt_context) = self.get_halt_context() {
                    if registers.context == halt_context {
                        // Only happens during jumpdest analysis.
                        return Ok(());
                    }
                } else {
                    log::info!("CPU halted after {} cycles", self.get_clock());
                    return Ok(());
                }
            }

            self.transition()?;
            self.incr_interpreter_clock();
        }

        Ok(())
    }

    fn handle_error(&mut self, err: ProgramError) -> anyhow::Result<()>
    where
        Self: Transition<F>,
        Self: Sized,
    {
        let exc_code: u8 = match err {
            ProgramError::OutOfGas => 0,
            ProgramError::InvalidOpcode => 1,
            ProgramError::StackUnderflow => 2,
            ProgramError::InvalidJumpDestination => 3,
            ProgramError::InvalidJumpiDestination => 4,
            ProgramError::StackOverflow => 5,
            _ => bail!("TODO: figure out what to do with this..."),
        };

        let checkpoint = self.checkpoint();

        let (row, _) = self.base_row();
        generate_exception(exc_code, self, row);

        self.clear_traces();

        self.apply_ops(checkpoint);

        Ok(())
    }

    fn transition(&mut self) -> anyhow::Result<()>
    where
        Self: Transition<F>,
        Self: Sized,
    {
        let checkpoint = self.checkpoint();
        let result = self.try_perform_instruction();

        match result {
            Ok(op) => {
                self.apply_ops(checkpoint);

                if might_overflow_op(op) {
                    self.get_mut_registers().check_overflow = true;
                }
                Ok(())
            }
            Err(e) => {
                if self.get_registers().is_kernel {
                    let offset_name = KERNEL.offset_name(self.get_registers().program_counter);
                    bail!(
                        "{:?} in kernel at pc={}, stack={:?}, memory={:?}",
                        e,
                        offset_name,
                        self.get_stack(),
                        self.mem_get_kernel_content(),
                    );
                }
                self.rollback(checkpoint);
                self.handle_error(e)
            }
        }
    }

    /// Clears all traces from `GenerationState` except for
    /// memory_ops, which are necessary to apply operations.
    fn clear_traces(&mut self) {}

    fn try_perform_instruction(&mut self) -> Result<Operation, ProgramError>;

    /// Row that has the correct values for system registers and the code
    /// channel, but is otherwise blank. It fulfills the constraints that
    /// are common to successful operations and the exception operation. It
    /// also returns the opcode
    fn base_row(&mut self) -> (CpuColumnsView<F>, u8) {
        let generation_state = self.get_mut_generation_state();
        let mut row: CpuColumnsView<F> = CpuColumnsView::default();
        row.clock = F::from_canonical_usize(generation_state.traces.clock());
        row.context = F::from_canonical_usize(generation_state.registers.context);
        row.program_counter = F::from_canonical_usize(generation_state.registers.program_counter);
        row.is_kernel_mode = F::from_bool(generation_state.registers.is_kernel);
        row.gas = F::from_canonical_u64(generation_state.registers.gas_used);
        row.stack_len = F::from_canonical_usize(generation_state.registers.stack_len);
        fill_channel_with_value(&mut row, 0, generation_state.registers.stack_top);

        let opcode = read_code_memory(generation_state, &mut row);
        (row, opcode)
    }
}

#[derive(Debug)]
pub(crate) struct GenerationState<F: Field> {
    pub(crate) inputs: GenerationInputs,
    pub(crate) registers: RegistersState,
    pub(crate) memory: MemoryState,
    pub(crate) traces: Traces<F>,

    /// Prover inputs containing RLP data, in reverse order so that the next
    /// input can be obtained via `pop()`.
    pub(crate) rlp_prover_inputs: Vec<U256>,

    pub(crate) withdrawal_prover_inputs: Vec<U256>,

    /// The state trie only stores state keys, which are hashes of addresses,
    /// but sometimes it is useful to see the actual addresses for
    /// debugging. Here we store the mapping for all known addresses.
    pub(crate) state_key_to_address: HashMap<H256, Address>,

    /// Prover inputs containing the result of a MODMUL operation, in
    /// little-endian order (so that inputs are obtained in big-endian order
    /// via `pop()`). Contains both the remainder and the quotient, in that
    /// order.
    pub(crate) bignum_modmul_result_limbs: Vec<U256>,

    /// Pointers, within the `TrieData` segment, of the three MPTs.
    pub(crate) trie_root_ptrs: TrieRootPtrs,

    /// A hash map where the key is a context in the user's code and the value
    /// is the set of jump destinations with its corresponding "proof". A
    /// "proof" for a jump destination is either 0 or an address i > 32 in
    /// the code (not necessarily pointing to an opcode) such that for every
    /// j in [i, i+32] it holds that code[j] < 0x7f - j + i.
    pub(crate) jumpdest_table: Option<HashMap<usize, Vec<usize>>>,
}

impl<F: Field> GenerationState<F> {
    fn preinitialize_mpts(&mut self, trie_inputs: &TrieInputs) -> TrieRootPtrs {
        let (trie_roots_ptrs, trie_data) =
            load_all_mpts(trie_inputs).expect("Invalid MPT data for preinitialization");

        self.memory.contexts[0].segments[Segment::TrieData.unscale()].content =
            trie_data.iter().map(|&val| Some(val)).collect();

        trie_roots_ptrs
    }
    pub(crate) fn new(inputs: GenerationInputs, kernel_code: &[u8]) -> Result<Self, ProgramError> {
        log::debug!("Input signed_txn: {:?}", &inputs.signed_txn);
        log::debug!("Input state_trie: {:?}", &inputs.tries.state_trie);
        log::debug!(
            "Input transactions_trie: {:?}",
            &inputs.tries.transactions_trie
        );
        log::debug!("Input receipts_trie: {:?}", &inputs.tries.receipts_trie);
        log::debug!("Input storage_tries: {:?}", &inputs.tries.storage_tries);
        log::debug!("Input contract_code: {:?}", &inputs.contract_code);

        let rlp_prover_inputs =
            all_rlp_prover_inputs_reversed(inputs.clone().signed_txn.as_ref().unwrap_or(&vec![]));
        let withdrawal_prover_inputs = all_withdrawals_prover_inputs_reversed(&inputs.withdrawals);
        let bignum_modmul_result_limbs = Vec::new();

        let mut state = Self {
            inputs: inputs.clone(),
            registers: Default::default(),
            memory: MemoryState::new(kernel_code),
            traces: Traces::default(),
            rlp_prover_inputs,
            withdrawal_prover_inputs,
            state_key_to_address: HashMap::new(),
            bignum_modmul_result_limbs,
            trie_root_ptrs: TrieRootPtrs {
                state_root_ptr: 0,
                txn_root_ptr: 0,
                receipt_root_ptr: 0,
            },
            jumpdest_table: None,
        };
        let trie_root_ptrs = state.preinitialize_mpts(&inputs.tries);

        state.trie_root_ptrs = trie_root_ptrs;
        Ok(state)
    }

    /// Updates `program_counter`, and potentially adds some extra handling if
    /// we're jumping to a special location.
    pub(crate) fn jump_to(&mut self, dst: usize) -> Result<(), ProgramError> {
        self.registers.program_counter = dst;
        if dst == KERNEL.global_labels["observe_new_address"] {
            let tip_u256 = stack_peek(self, 0)?;
            let tip_h256 = H256::from_uint(&tip_u256);
            let tip_h160 = H160::from(tip_h256);
            self.observe_address(tip_h160);
        } else if dst == KERNEL.global_labels["observe_new_contract"] {
            let tip_u256 = stack_peek(self, 0)?;
            let tip_h256 = H256::from_uint(&tip_u256);
            self.observe_contract(tip_h256)?;
        }

        Ok(())
    }

    /// Observe the given address, so that we will be able to recognize the
    /// associated state key. This is just for debugging purposes.
    pub(crate) fn observe_address(&mut self, address: Address) {
        let state_key = keccak(address.0);
        self.state_key_to_address.insert(state_key, address);
    }

    /// Observe the given code hash and store the associated code.
    /// When called, the code corresponding to `codehash` should be stored in
    /// the return data.
    pub(crate) fn observe_contract(&mut self, codehash: H256) -> Result<(), ProgramError> {
        if self.inputs.contract_code.contains_key(&codehash) {
            return Ok(()); // Return early if the code hash has already been
                           // observed.
        }

        let ctx = self.registers.context;
        let returndata_offset = ContextMetadata::ReturndataSize.unscale();
        let returndata_size_addr =
            MemoryAddress::new(ctx, Segment::ContextMetadata, returndata_offset);
<<<<<<< HEAD
        let returndata_size = u256_to_usize(self.memory.get(returndata_size_addr))?;
=======
        let returndata_size = u256_to_usize(self.memory.get_with_init(
            returndata_size_addr,
            false,
            &HashMap::default(),
        ))?;
>>>>>>> 53ee1f41
        let code = self.memory.contexts[ctx].segments[Segment::Returndata.unscale()].content
            [..returndata_size]
            .iter()
            .map(|x| x.unwrap_or_default().low_u32() as u8)
            .collect::<Vec<_>>();
        debug_assert_eq!(keccak(&code), codehash);

        self.inputs.contract_code.insert(codehash, code);

        Ok(())
    }

    pub(crate) fn rollback(&mut self, checkpoint: GenerationStateCheckpoint) {
        self.registers = checkpoint.registers;
        self.traces.rollback(checkpoint.traces);
    }

    pub(crate) fn stack(&self) -> Vec<U256> {
        const MAX_TO_SHOW: usize = 10;
        (0..self.registers.stack_len.min(MAX_TO_SHOW))
            .map(|i| stack_peek(self, i).unwrap())
            .collect()
    }

    /// Clones everything but the traces.
    pub(crate) fn soft_clone(&self) -> GenerationState<F> {
        Self {
            inputs: self.inputs.clone(),
            registers: self.registers,
            memory: self.memory.clone(),
            traces: Traces::default(),
            rlp_prover_inputs: self.rlp_prover_inputs.clone(),
            state_key_to_address: self.state_key_to_address.clone(),
            bignum_modmul_result_limbs: self.bignum_modmul_result_limbs.clone(),
            withdrawal_prover_inputs: self.withdrawal_prover_inputs.clone(),
            trie_root_ptrs: TrieRootPtrs {
                state_root_ptr: 0,
                txn_root_ptr: 0,
                receipt_root_ptr: 0,
            },
            jumpdest_table: None,
        }
    }
}

impl<F: Field> State<F> for GenerationState<F> {
    fn checkpoint(&mut self) -> GenerationStateCheckpoint {
        GenerationStateCheckpoint {
            registers: self.registers,
            traces: self.traces.checkpoint(),
        }
    }

    fn insert_preinitialized_segment(&mut self, segment: Segment, values: MemorySegmentState) {
        panic!(
            "A `GenerationState` cannot have a nonempty `preinitialized_segment` field in memory."
        )
    }

    fn is_preinitialized_segment(&self, segment: usize) -> bool {
        false
    }

    /// Increments the `gas_used` register by a value `n`.
    fn incr_gas(&mut self, n: u64) {
        self.registers.gas_used += n;
    }

    /// Increments the `program_counter` register by a value `n`.
    fn incr_pc(&mut self, n: usize) {
        self.registers.program_counter += n;
    }

    /// Returns a `State`'s registers.
    fn get_registers(&self) -> RegistersState {
        self.registers
    }

    /// Returns a `State`'s mutable registers.
    fn get_mut_registers(&mut self) -> &mut RegistersState {
        &mut self.registers
    }

    /// Returns the value stored at address `address` in a `State`.
    fn get_from_memory(&mut self, address: MemoryAddress) -> U256 {
        self.memory.get(address)
    }

    /// Returns a mutable `GenerationState` from a `State`.
    fn get_mut_generation_state(&mut self) -> &mut GenerationState<F> {
        self
    }

    /// Increments the clock of an `Interpreter`'s clock.
    fn incr_interpreter_clock(&mut self) {}

    /// Returns the value of a `State`'s clock.
    fn get_clock(&mut self) -> usize {
        self.traces.clock()
    }

    /// Rolls back a `State`.
    fn rollback(&mut self, checkpoint: GenerationStateCheckpoint) {
        self.rollback(checkpoint)
    }

    /// Returns a `State`'s stack.
    fn get_stack(&mut self) -> Vec<U256> {
        self.stack()
    }

    fn get_context(&mut self) -> usize {
        self.registers.context
    }

    /// Returns the content of a the `KernelGeneral` segment of a `State`.
    fn mem_get_kernel_content(&self) -> Vec<Option<U256>> {
        self.memory.contexts[0].segments[Segment::KernelGeneral.unscale()]
            .content
            .clone()
    }

    /// Applies a `State`'s operations since a checkpoint.
    fn apply_ops(&mut self, checkpoint: GenerationStateCheckpoint) {
        self.memory
            .apply_ops(self.traces.mem_ops_since(checkpoint.traces))
    }

    fn get_halt_offsets(&self) -> Vec<usize> {
        vec![KERNEL.global_labels["halt"]]
    }

    fn try_perform_instruction(&mut self) -> Result<Operation, ProgramError> {
        let registers = self.registers;
        let (mut row, opcode) = self.base_row();

        let op = decode(registers, opcode)?;

        if registers.is_kernel {
            log_kernel_instruction(self, op);
        } else {
            log::debug!("User instruction: {:?}", op);
        }
        fill_op_flag(op, &mut row);

        self.fill_stack_fields(&mut row)?;

        // Might write in general CPU columns when it shouldn't, but the correct values
        // will overwrite these ones during the op generation.
        if let Some(special_len) = get_op_special_length(op) {
            let special_len_f = F::from_canonical_usize(special_len);
            let diff = row.stack_len - special_len_f;
            if let Some(inv) = diff.try_inverse() {
                row.general.stack_mut().stack_inv = inv;
                row.general.stack_mut().stack_inv_aux = F::ONE;
                self.registers.is_stack_top_read = true;
            } else if (self.stack().len() != special_len) {
                // If the `State` is an interpreter, we cannot rely on the row to carry out the
                // check.
                self.registers.is_stack_top_read = true;
            }
        } else if let Some(inv) = row.stack_len.try_inverse() {
            row.general.stack_mut().stack_inv = inv;
            row.general.stack_mut().stack_inv_aux = F::ONE;
        }

        self.perform_state_op(opcode, op, row)
    }
}

impl<F: Field> Transition<F> for GenerationState<F> {
    fn skip_if_necessary(&mut self, op: Operation) -> Result<Operation, ProgramError> {
        Ok(op)
    }

    fn generate_jumpdest_analysis(&mut self, dst: usize) -> bool {
        false
    }

    fn fill_stack_fields(&mut self, row: &mut CpuColumnsView<F>) -> Result<(), ProgramError> {
        if self.registers.is_stack_top_read {
            let channel = &mut row.mem_channels[0];
            channel.used = F::ONE;
            channel.is_read = F::ONE;
            channel.addr_context = F::from_canonical_usize(self.registers.context);
            channel.addr_segment = F::from_canonical_usize(Segment::Stack.unscale());
            channel.addr_virtual = F::from_canonical_usize(self.registers.stack_len - 1);

            let address = MemoryAddress::new(
                self.registers.context,
                Segment::Stack,
                self.registers.stack_len - 1,
            );

            let mem_op = MemoryOp::new(
                GeneralPurpose(0),
                self.traces.clock(),
                address,
                MemoryOpKind::Read,
                self.registers.stack_top,
            );
            self.traces.push_memory(mem_op);
        }
        self.registers.is_stack_top_read = false;

        if self.registers.check_overflow {
            if self.registers.is_kernel {
                row.general.stack_mut().stack_len_bounds_aux = F::ZERO;
            } else {
                let clock = self.traces.clock();
                let last_row = &mut self.traces.cpu[clock - 1];
                let disallowed_len = F::from_canonical_usize(MAX_USER_STACK_SIZE + 1);
                let diff = row.stack_len - disallowed_len;
                if let Some(inv) = diff.try_inverse() {
                    last_row.general.stack_mut().stack_len_bounds_aux = inv;
                }
            }
        }
        self.registers.check_overflow = false;

        Ok(())
    }
}

pub(crate) struct GenerationStateCheckpoint {
    pub(crate) registers: RegistersState,
    pub(crate) traces: TraceCheckpoint,
}

/// Withdrawals prover input array is of the form `[addr0, amount0, ..., addrN,
/// amountN, U256::MAX, U256::MAX]`. Returns the reversed array.
pub(crate) fn all_withdrawals_prover_inputs_reversed(withdrawals: &[(Address, U256)]) -> Vec<U256> {
    let mut withdrawal_prover_inputs = withdrawals
        .iter()
        .flat_map(|w| [U256::from((w.0).0.as_slice()), w.1])
        .collect::<Vec<_>>();
    withdrawal_prover_inputs.push(U256::MAX);
    withdrawal_prover_inputs.push(U256::MAX);
    withdrawal_prover_inputs.reverse();
    withdrawal_prover_inputs
}<|MERGE_RESOLUTION|>--- conflicted
+++ resolved
@@ -38,6 +38,9 @@
     /// Returns a `State`'s `Checkpoint`.
     fn checkpoint(&mut self) -> GenerationStateCheckpoint;
 
+    fn is_generation(&mut self) -> bool {
+        true
+    }
     /// Increments the `gas_used` register by a value `n`.
     fn incr_gas(&mut self, n: u64);
 
@@ -146,9 +149,8 @@
         let checkpoint = self.checkpoint();
 
         let (row, _) = self.base_row();
-        generate_exception(exc_code, self, row);
-
-        self.clear_traces();
+        let is_generation = self.is_generation();
+        generate_exception(exc_code, self, row, is_generation);
 
         self.apply_ops(checkpoint);
 
@@ -189,10 +191,6 @@
         }
     }
 
-    /// Clears all traces from `GenerationState` except for
-    /// memory_ops, which are necessary to apply operations.
-    fn clear_traces(&mut self) {}
-
     fn try_perform_instruction(&mut self) -> Result<Operation, ProgramError>;
 
     /// Row that has the correct values for system registers and the code
@@ -336,15 +334,7 @@
         let returndata_offset = ContextMetadata::ReturndataSize.unscale();
         let returndata_size_addr =
             MemoryAddress::new(ctx, Segment::ContextMetadata, returndata_offset);
-<<<<<<< HEAD
-        let returndata_size = u256_to_usize(self.memory.get(returndata_size_addr))?;
-=======
-        let returndata_size = u256_to_usize(self.memory.get_with_init(
-            returndata_size_addr,
-            false,
-            &HashMap::default(),
-        ))?;
->>>>>>> 53ee1f41
+        let returndata_size = u256_to_usize(self.memory.get_with_init(returndata_size_addr))?;
         let code = self.memory.contexts[ctx].segments[Segment::Returndata.unscale()].content
             [..returndata_size]
             .iter()
@@ -430,7 +420,7 @@
 
     /// Returns the value stored at address `address` in a `State`.
     fn get_from_memory(&mut self, address: MemoryAddress) -> U256 {
-        self.memory.get(address)
+        self.memory.get_with_init(address)
     }
 
     /// Returns a mutable `GenerationState` from a `State`.
