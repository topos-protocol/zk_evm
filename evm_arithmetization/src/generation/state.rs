use std::collections::HashMap;
use std::mem::size_of;

use anyhow::{anyhow, bail};
use ethereum_types::{Address, BigEndianHash, H160, H256, U256};
use itertools::Itertools;
use keccak_hash::keccak;
use plonky2::field::types::Field;

use super::mpt::{load_all_mpts, TrieRootPtrs};
use super::{TrieInputs, NUM_EXTRA_CYCLES_AFTER};
use crate::byte_packing::byte_packing_stark::BytePackingOp;
use crate::cpu::kernel::aggregator::KERNEL;
use crate::cpu::kernel::constants::context_metadata::ContextMetadata;
use crate::cpu::stack::MAX_USER_STACK_SIZE;
use crate::generation::rlp::all_rlp_prover_inputs_reversed;
use crate::generation::CpuColumnsView;
use crate::generation::GenerationInputs;
use crate::keccak_sponge::columns::KECCAK_WIDTH_BYTES;
use crate::keccak_sponge::keccak_sponge_stark::KeccakSpongeOp;
use crate::memory::segments::Segment;
use crate::util::u256_to_usize;
use crate::witness::errors::ProgramError;
use crate::witness::memory::MemoryChannel::GeneralPurpose;
use crate::witness::memory::{MemoryAddress, MemoryOp, MemoryState};
use crate::witness::memory::{MemoryOpKind, MemorySegmentState};
use crate::witness::operation::{generate_exception, Operation};
use crate::witness::state::RegistersState;
use crate::witness::traces::{TraceCheckpoint, Traces};
use crate::witness::transition::{
    decode, fill_op_flag, get_op_special_length, log_kernel_instruction, might_overflow_op,
    read_code_memory, Transition,
};
use crate::witness::util::{fill_channel_with_value, stack_peek};
use crate::{arithmetic, keccak, logic};

/// A State is either an `Interpreter` (used for tests and jumpdest analysis) or
/// a `GenerationState`.
pub(crate) trait State<F: Field> {
    /// Returns a `State`'s latest `Checkpoint`.
    fn checkpoint(&mut self) -> GenerationStateCheckpoint;

    /// Increments the `gas_used` register by a value `n`.
    fn incr_gas(&mut self, n: u64);

    /// Increments the `program_counter` register by a value `n`.
    fn incr_pc(&mut self, n: usize);

    /// Returns a `RegistersState`.
    fn get_registers(&self) -> RegistersState;

    /// Returns a reference to this `State`s `GenerationState`.
    fn get_generation_state(&self) -> &GenerationState<F>;

    /// Returns a mutable reference to the `State`'s registers.
    fn get_mut_registers(&mut self) -> &mut RegistersState;

    /// Returns the value stored at address `address` in a `State`, or 0 if the
    /// memory is unset at this position.
    fn get_from_memory(&mut self, address: MemoryAddress) -> U256;

    /// Returns a mutable reference to a `State`'s `GenerationState`.
    fn get_mut_generation_state(&mut self) -> &mut GenerationState<F>;

    /// Returns the value of a `State`'s clock.
    fn get_clock(&self) -> usize;

    /// Rolls back a `State`.
    fn rollback(&mut self, checkpoint: GenerationStateCheckpoint);

    /// Returns a `State`'s stack.
    fn get_stack(&self) -> Vec<U256>;

    /// Returns the current context.
    fn get_context(&self) -> usize;

    /// Returns the context in which the jumpdest analysis should end.
    fn get_halt_context(&self) -> Option<usize> {
        None
    }

    fn push_cpu(&mut self, val: CpuColumnsView<F>) {
        self.get_mut_generation_state().traces.cpu.push(val);
    }

    fn push_logic(&mut self, op: logic::Operation) {
        self.get_mut_generation_state().traces.logic_ops.push(op);
    }

    fn push_arithmetic(&mut self, op: arithmetic::Operation) {
        self.get_mut_generation_state()
            .traces
            .arithmetic_ops
            .push(op);
    }

    fn push_memory(&mut self, op: MemoryOp) {
        self.get_mut_generation_state().traces.memory_ops.push(op);
    }

    fn push_byte_packing(&mut self, op: BytePackingOp) {
        self.get_mut_generation_state()
            .traces
            .byte_packing_ops
            .push(op);
    }

    fn push_keccak(&mut self, input: [u64; keccak::keccak_stark::NUM_INPUTS], clock: usize) {
        self.get_mut_generation_state()
            .traces
            .keccak_inputs
            .push((input, clock));
    }

    fn push_keccak_bytes(&mut self, input: [u8; KECCAK_WIDTH_BYTES], clock: usize) {
        let chunks = input
            .chunks(size_of::<u64>())
            .map(|chunk| u64::from_le_bytes(chunk.try_into().unwrap()))
            .collect_vec()
            .try_into()
            .unwrap();
        self.push_keccak(chunks, clock);
    }

    fn push_keccak_sponge(&mut self, op: KeccakSpongeOp) {
        self.get_mut_generation_state()
            .traces
            .keccak_sponge_ops
            .push(op);
    }

    /// Returns the content of a the `KernelGeneral` segment of a `State`.
    fn mem_get_kernel_content(&self) -> Vec<Option<U256>>;

    /// Applies a `State`'s operations since a checkpoint.
    fn apply_ops(&mut self, checkpoint: GenerationStateCheckpoint);

    /// Return the offsets at which execution must halt
    fn get_halt_offsets(&self) -> Vec<usize>;

    /// Inserts a preinitialized segment, given as a [Segment],
    /// into the `preinitialized_segments` memory field.
    fn insert_preinitialized_segment(&mut self, segment: Segment, values: MemorySegmentState);

    fn is_preinitialized_segment(&self, segment: usize) -> bool;

    fn update_interpreter_final_registers(&mut self, final_registers: RegistersState) {}

    fn get_full_memory(&self) -> Option<MemoryState> {
        None
    }

    /// Simulates the CPU. It only generates the traces if the `State` is a
    /// `GenerationState`.
    fn run_cpu(
        &mut self,
        max_cpu_len: Option<usize>,
    ) -> anyhow::Result<(RegistersState, Option<MemoryState>)>
    where
        Self: Transition<F>,
    {
        let halt_offsets = self.get_halt_offsets();

        let halt_pc = KERNEL.global_labels["halt"];
        let halt_final_pc = KERNEL.global_labels["halt_final"];
        let mut final_registers = RegistersState::default();
        let mut final_mem = self.get_mut_generation_state().memory.clone();
        let mut running = true;

        loop {
            let registers = self.get_registers();
            let pc = registers.program_counter;

            let halt_final = registers.is_kernel && halt_offsets.contains(&pc);
            if running
                && (registers.is_kernel && pc == halt_pc
                    || (max_cpu_len.is_some()
                        && self.get_clock() == max_cpu_len.unwrap() - NUM_EXTRA_CYCLES_AFTER))
            {
                if pc != halt_pc {
                    println!("{}", self.get_clock() + NUM_EXTRA_CYCLES_AFTER);
                    assert!((self.get_clock() + NUM_EXTRA_CYCLES_AFTER).is_power_of_two());
                }
                running = false;
                final_registers = registers;

                // If `stack_len` is 0, `stack_top` still contains a residual value.
                if final_registers.stack_len == 0 {
                    final_registers.stack_top = 0.into();
                }
                // If we are in the interpreter, we need to set the final register values.
                self.update_interpreter_final_registers(final_registers);
                self.final_exception()?;
            }

            let opt_halt_context = self.get_halt_context();
            if registers.is_kernel && halt_final {
                if let Some(halt_context) = opt_halt_context {
                    if self.get_context() == halt_context {
                        // Only happens during jumpdest analysis, we don't care about the output.
                        return Ok((final_registers, Some(final_mem)));
                    }
                } else {
<<<<<<< HEAD
                    let final_mem = self.get_full_memory();
=======
                    #[cfg(not(test))]
>>>>>>> ac1998cb
                    log::info!("CPU halted after {} cycles", self.get_clock());
                    return Ok((final_registers, final_mem));
                }
            }

            self.transition()?;
        }
    }

    fn handle_error(&mut self, err: ProgramError) -> anyhow::Result<()>
    where
        Self: Transition<F>,
        Self: Sized,
    {
        let exc_code: u8 = match err {
            ProgramError::OutOfGas => 0,
            ProgramError::InvalidOpcode => 1,
            ProgramError::StackUnderflow => 2,
            ProgramError::InvalidJumpDestination => 3,
            ProgramError::InvalidJumpiDestination => 4,
            ProgramError::StackOverflow => 5,
            _ => bail!("TODO: figure out what to do with this..."),
        };

        let checkpoint = self.checkpoint();

        let (row, _) = self.base_row();
        generate_exception(exc_code, self, row)
            .map_err(|e| anyhow!("Exception handling failed with error: {:?}", e))?;

        self.apply_ops(checkpoint);

        Ok(())
    }

    fn transition(&mut self) -> anyhow::Result<()>
    where
        Self: Transition<F>,
        Self: Sized,
    {
        let checkpoint = self.checkpoint();
        let result = self.try_perform_instruction();

        match result {
            Ok(op) => {
                self.apply_ops(checkpoint);

                if might_overflow_op(op) {
                    self.get_mut_registers().check_overflow = true;
                }
                Ok(())
            }
            Err(e) => {
                if self.get_registers().is_kernel {
                    let offset_name = KERNEL.offset_name(self.get_registers().program_counter);
                    bail!(
                        "{:?} in kernel at pc={}, stack={:?}, memory={:?}",
                        e,
                        offset_name,
                        self.get_stack(),
                        self.mem_get_kernel_content()
                            .iter()
                            .map(|c| c.unwrap_or_default())
                            .collect_vec(),
                    );
                }
                self.rollback(checkpoint);
                self.handle_error(e)
            }
        }
    }

    fn try_perform_instruction(&mut self) -> Result<Operation, ProgramError>;

    /// Row that has the correct values for system registers and the code
    /// channel, but is otherwise blank. It fulfills the constraints that
    /// are common to successful operations and the exception operation. It
    /// also returns the opcode
    fn base_row(&mut self) -> (CpuColumnsView<F>, u8) {
        let generation_state = self.get_mut_generation_state();
        let mut row: CpuColumnsView<F> = CpuColumnsView::default();
        row.clock = F::from_canonical_usize(generation_state.traces.clock() + 1);
        row.context = F::from_canonical_usize(generation_state.registers.context);
        row.program_counter = F::from_canonical_usize(generation_state.registers.program_counter);
        row.is_kernel_mode = F::from_bool(generation_state.registers.is_kernel);
        row.gas = F::from_canonical_u64(generation_state.registers.gas_used);
        row.stack_len = F::from_canonical_usize(generation_state.registers.stack_len);
        fill_channel_with_value(&mut row, 0, generation_state.registers.stack_top);

        let opcode = read_code_memory(generation_state, &mut row);
        (row, opcode)
    }
}

#[derive(Debug)]
pub struct GenerationState<F: Field> {
    pub(crate) inputs: GenerationInputs,
    pub(crate) registers: RegistersState,
    pub(crate) memory: MemoryState,
    pub(crate) traces: Traces<F>,

    /// Prover inputs containing RLP data, in reverse order so that the next
    /// input can be obtained via `pop()`.
    pub(crate) rlp_prover_inputs: Vec<U256>,

    pub(crate) withdrawal_prover_inputs: Vec<U256>,

    /// The state trie only stores state keys, which are hashes of addresses,
    /// but sometimes it is useful to see the actual addresses for
    /// debugging. Here we store the mapping for all known addresses.
    pub(crate) state_key_to_address: HashMap<H256, Address>,

    /// Prover inputs containing the result of a MODMUL operation, in
    /// little-endian order (so that inputs are obtained in big-endian order
    /// via `pop()`). Contains both the remainder and the quotient, in that
    /// order.
    pub(crate) bignum_modmul_result_limbs: Vec<U256>,

    /// Pointers, within the `TrieData` segment, of the three MPTs.
    pub(crate) trie_root_ptrs: TrieRootPtrs,

    /// A hash map where the key is a context in the user's code and the value
    /// is the set of jump destinations with its corresponding "proof". A
    /// "proof" for a jump destination is either 0 or an address i > 32 in
    /// the code (not necessarily pointing to an opcode) such that for every
    /// j in [i, i+32] it holds that code[j] < 0x7f - j + i.
    pub(crate) jumpdest_table: Option<HashMap<usize, Vec<usize>>>,
}

impl<F: Field> GenerationState<F> {
    fn preinitialize_mpts(&mut self, trie_inputs: &TrieInputs) -> TrieRootPtrs {
        let (trie_roots_ptrs, trie_data) =
            load_all_mpts(trie_inputs).expect("Invalid MPT data for preinitialization");

        self.memory.contexts[0].segments[Segment::TrieData.unscale()].content =
            trie_data.iter().map(|&val| Some(val)).collect();

        trie_roots_ptrs
    }
    pub(crate) fn new(inputs: GenerationInputs, kernel_code: &[u8]) -> Result<Self, ProgramError> {
        log::debug!("Input signed_txn: {:?}", &inputs.signed_txn);
        log::debug!("Input state_trie: {:?}", &inputs.tries.state_trie);
        log::debug!(
            "Input transactions_trie: {:?}",
            &inputs.tries.transactions_trie
        );
        log::debug!("Input receipts_trie: {:?}", &inputs.tries.receipts_trie);
        log::debug!("Input storage_tries: {:?}", &inputs.tries.storage_tries);
        log::debug!("Input contract_code: {:?}", &inputs.contract_code);

        let rlp_prover_inputs =
            all_rlp_prover_inputs_reversed(inputs.clone().signed_txn.as_ref().unwrap_or(&vec![]));
        let withdrawal_prover_inputs = all_withdrawals_prover_inputs_reversed(&inputs.withdrawals);
        let bignum_modmul_result_limbs = Vec::new();

        let mut state = Self {
            inputs: inputs.clone(),
            registers: Default::default(),
            memory: MemoryState::new(kernel_code),
            traces: Traces::default(),
            rlp_prover_inputs,
            withdrawal_prover_inputs,
            state_key_to_address: HashMap::new(),
            bignum_modmul_result_limbs,
            trie_root_ptrs: TrieRootPtrs {
                state_root_ptr: 0,
                txn_root_ptr: 0,
                receipt_root_ptr: 0,
            },
            jumpdest_table: None,
        };
        let trie_root_ptrs = state.preinitialize_mpts(&inputs.tries);

        state.trie_root_ptrs = trie_root_ptrs;
        Ok(state)
    }

    /// Updates `program_counter`, and potentially adds some extra handling if
    /// we're jumping to a special location.
    pub(crate) fn jump_to(&mut self, dst: usize) -> Result<(), ProgramError> {
        self.registers.program_counter = dst;
        if dst == KERNEL.global_labels["observe_new_address"] {
            let tip_u256 = stack_peek(self, 0)?;
            let tip_h256 = H256::from_uint(&tip_u256);
            let tip_h160 = H160::from(tip_h256);
            self.observe_address(tip_h160);
        } else if dst == KERNEL.global_labels["observe_new_contract"] {
            let tip_u256 = stack_peek(self, 0)?;
            let tip_h256 = H256::from_uint(&tip_u256);
            self.observe_contract(tip_h256)?;
        }

        Ok(())
    }

    /// Observe the given address, so that we will be able to recognize the
    /// associated state key. This is just for debugging purposes.
    pub(crate) fn observe_address(&mut self, address: Address) {
        let state_key = keccak(address.0);
        self.state_key_to_address.insert(state_key, address);
    }

    /// Observe the given code hash and store the associated code.
    /// When called, the code corresponding to `codehash` should be stored in
    /// the return data.
    pub(crate) fn observe_contract(&mut self, codehash: H256) -> Result<(), ProgramError> {
        if self.inputs.contract_code.contains_key(&codehash) {
            return Ok(()); // Return early if the code hash has already been
                           // observed.
        }

        let ctx = self.registers.context;
        let returndata_offset = ContextMetadata::ReturndataSize.unscale();
        let returndata_size_addr =
            MemoryAddress::new(ctx, Segment::ContextMetadata, returndata_offset);
        let returndata_size = u256_to_usize(self.memory.get_with_init(returndata_size_addr))?;
        let code = self.memory.contexts[ctx].segments[Segment::Returndata.unscale()].content
            [..returndata_size]
            .iter()
            .map(|x| x.unwrap_or_default().low_u32() as u8)
            .collect::<Vec<_>>();
        debug_assert_eq!(keccak(&code), codehash);

        self.inputs.contract_code.insert(codehash, code);

        Ok(())
    }

    pub(crate) fn rollback(&mut self, checkpoint: GenerationStateCheckpoint) {
        self.registers = checkpoint.registers;
        self.traces.rollback(checkpoint.traces);
    }

    pub(crate) fn stack(&self) -> Vec<U256> {
        const MAX_TO_SHOW: usize = 10;
        (0..self.registers.stack_len.min(MAX_TO_SHOW))
            .map(|i| stack_peek(self, i).unwrap())
            .collect()
    }

    /// Clones everything but the traces.
    pub(crate) fn soft_clone(&self) -> GenerationState<F> {
        Self {
            inputs: self.inputs.clone(),
            registers: self.registers,
            memory: self.memory.clone(),
            traces: Traces::default(),
            rlp_prover_inputs: self.rlp_prover_inputs.clone(),
            state_key_to_address: self.state_key_to_address.clone(),
            bignum_modmul_result_limbs: self.bignum_modmul_result_limbs.clone(),
            withdrawal_prover_inputs: self.withdrawal_prover_inputs.clone(),
            trie_root_ptrs: TrieRootPtrs {
                state_root_ptr: 0,
                txn_root_ptr: 0,
                receipt_root_ptr: 0,
            },
            jumpdest_table: None,
        }
    }
}

impl<F: Field> State<F> for GenerationState<F> {
    fn checkpoint(&mut self) -> GenerationStateCheckpoint {
        GenerationStateCheckpoint {
            registers: self.registers,
            traces: self.traces.checkpoint(),
        }
    }

    fn insert_preinitialized_segment(&mut self, segment: Segment, values: MemorySegmentState) {
        panic!(
            "A `GenerationState` cannot have a nonempty `preinitialized_segment` field in memory."
        )
    }

    fn is_preinitialized_segment(&self, segment: usize) -> bool {
        false
    }

    fn incr_gas(&mut self, n: u64) {
        self.registers.gas_used += n;
    }

    fn incr_pc(&mut self, n: usize) {
        self.registers.program_counter += n;
    }

    fn get_registers(&self) -> RegistersState {
        self.registers
    }

    fn get_mut_registers(&mut self) -> &mut RegistersState {
        &mut self.registers
    }

    fn get_from_memory(&mut self, address: MemoryAddress) -> U256 {
        self.memory.get_with_init(address)
    }

    fn get_generation_state(&self) -> &GenerationState<F> {
        self
    }

    fn get_mut_generation_state(&mut self) -> &mut GenerationState<F> {
        self
    }

    fn get_clock(&self) -> usize {
        self.traces.clock()
    }

    fn rollback(&mut self, checkpoint: GenerationStateCheckpoint) {
        self.rollback(checkpoint)
    }

    fn get_stack(&self) -> Vec<U256> {
        self.stack()
    }

    fn get_context(&self) -> usize {
        self.registers.context
    }

    fn mem_get_kernel_content(&self) -> Vec<Option<U256>> {
        self.memory.contexts[0].segments[Segment::KernelGeneral.unscale()]
            .content
            .clone()
    }

    fn apply_ops(&mut self, checkpoint: GenerationStateCheckpoint) {
        self.memory
            .apply_ops(self.traces.mem_ops_since(checkpoint.traces))
    }

    fn get_halt_offsets(&self) -> Vec<usize> {
        vec![KERNEL.global_labels["halt_final"]]
    }

    fn try_perform_instruction(&mut self) -> Result<Operation, ProgramError> {
        let registers = self.registers;
        let (mut row, opcode) = self.base_row();

        let op = decode(registers, opcode)?;

        if registers.is_kernel {
            log_kernel_instruction(self, op);
        } else {
            log::debug!("User instruction: {:?}", op);
        }
        fill_op_flag(op, &mut row);

        self.fill_stack_fields(&mut row)?;

        // Might write in general CPU columns when it shouldn't, but the correct values
        // will overwrite these ones during the op generation.
        if let Some(special_len) = get_op_special_length(op) {
            let special_len_f = F::from_canonical_usize(special_len);
            let diff = row.stack_len - special_len_f;
            if let Some(inv) = diff.try_inverse() {
                row.general.stack_mut().stack_inv = inv;
                row.general.stack_mut().stack_inv_aux = F::ONE;
                self.registers.is_stack_top_read = true;
            } else if (self.stack().len() != special_len) {
                // If the `State` is an interpreter, we cannot rely on the row to carry out the
                // check.
                self.registers.is_stack_top_read = true;
            }
        } else if let Some(inv) = row.stack_len.try_inverse() {
            row.general.stack_mut().stack_inv = inv;
            row.general.stack_mut().stack_inv_aux = F::ONE;
        }

        self.perform_state_op(opcode, op, row)
    }
}

impl<F: Field> Transition<F> for GenerationState<F> {
    fn skip_if_necessary(&mut self, op: Operation) -> Result<Operation, ProgramError> {
        Ok(op)
    }

    fn generate_jumpdest_analysis(&mut self, dst: usize) -> bool {
        false
    }

    fn fill_stack_fields(&mut self, row: &mut CpuColumnsView<F>) -> Result<(), ProgramError> {
        if self.registers.is_stack_top_read {
            let channel = &mut row.mem_channels[0];
            channel.used = F::ONE;
            channel.is_read = F::ONE;
            channel.addr_context = F::from_canonical_usize(self.registers.context);
            channel.addr_segment = F::from_canonical_usize(Segment::Stack.unscale());
            channel.addr_virtual = F::from_canonical_usize(self.registers.stack_len - 1);

            let address = MemoryAddress::new(
                self.registers.context,
                Segment::Stack,
                self.registers.stack_len - 1,
            );

            let mem_op = MemoryOp::new(
                GeneralPurpose(0),
                self.traces.clock(),
                address,
                MemoryOpKind::Read,
                self.registers.stack_top,
            );
            self.push_memory(mem_op);
        }
        self.registers.is_stack_top_read = false;

        if self.registers.check_overflow {
            if self.registers.is_kernel {
                row.general.stack_mut().stack_len_bounds_aux = F::ZERO;
            } else {
                let clock = self.traces.clock();
                let last_row = &mut self.traces.cpu[clock - 1];
                let disallowed_len = F::from_canonical_usize(MAX_USER_STACK_SIZE + 1);
                let diff = row.stack_len - disallowed_len;
                if let Some(inv) = diff.try_inverse() {
                    last_row.general.stack_mut().stack_len_bounds_aux = inv;
                }
            }
        }
        self.registers.check_overflow = false;

        Ok(())
    }
}

pub(crate) struct GenerationStateCheckpoint {
    pub(crate) registers: RegistersState,
    pub(crate) traces: TraceCheckpoint,
}

/// Withdrawals prover input array is of the form `[addr0, amount0, ..., addrN,
/// amountN, U256::MAX, U256::MAX]`. Returns the reversed array.
pub(crate) fn all_withdrawals_prover_inputs_reversed(withdrawals: &[(Address, U256)]) -> Vec<U256> {
    let mut withdrawal_prover_inputs = withdrawals
        .iter()
        .flat_map(|w| [U256::from((w.0).0.as_slice()), w.1])
        .collect::<Vec<_>>();
    withdrawal_prover_inputs.push(U256::MAX);
    withdrawal_prover_inputs.push(U256::MAX);
    withdrawal_prover_inputs.reverse();
    withdrawal_prover_inputs
}<|MERGE_RESOLUTION|>--- conflicted
+++ resolved
@@ -201,11 +201,8 @@
                         return Ok((final_registers, Some(final_mem)));
                     }
                 } else {
-<<<<<<< HEAD
                     let final_mem = self.get_full_memory();
-=======
                     #[cfg(not(test))]
->>>>>>> ac1998cb
                     log::info!("CPU halted after {} cycles", self.get_clock());
                     return Ok((final_registers, final_mem));
                 }
