use std::any::type_name;
use std::sync::atomic::{AtomicBool, Ordering};
use std::sync::Arc;

<<<<<<< HEAD
use anyhow::{anyhow, ensure, Result};
=======
use anyhow::{anyhow, Result};
>>>>>>> d22bde29
use ethereum_types::U256;
use hashbrown::HashMap;
use itertools::Itertools;
use once_cell::sync::Lazy;
use plonky2::field::extension::Extendable;
<<<<<<< HEAD
use plonky2::field::packable::Packable;
use plonky2::field::packed::PackedField;
use plonky2::field::polynomial::{PolynomialCoeffs, PolynomialValues};
use plonky2::field::types::{Field, PrimeField64};
use plonky2::field::zero_poly_coset::ZeroPolyOnCoset;
=======
use plonky2::field::polynomial::PolynomialValues;
use plonky2::field::types::Field;
>>>>>>> d22bde29
use plonky2::fri::oracle::PolynomialBatch;
use plonky2::hash::hash_types::RichField;
use plonky2::hash::merkle_tree::MerkleCap;
use plonky2::iop::challenger::Challenger;
use plonky2::plonk::config::{GenericConfig, GenericHashOut};
use plonky2::timed;
use plonky2::util::timing::TimingTree;
use serde::{Deserialize, Serialize};
use starky::config::StarkConfig;
use starky::cross_table_lookup::{get_ctl_data, CtlData};
use starky::evaluation_frame::StarkEvaluationFrame;
use starky::lookup::{get_grand_product_challenge_set, GrandProductChallengeSet, Lookup};
use starky::proof::{MultiProof, StarkProofWithMetadata};
use starky::prover::prove_with_commitment;
use starky::stark::Stark;

use crate::all_stark::{AllStark, Table, NUM_TABLES};
use crate::cpu::kernel::aggregator::KERNEL;
use crate::cpu::kernel::interpreter::{
    generate_segment, set_registers_and_run, ExtraSegmentData, Interpreter,
};
<<<<<<< HEAD
use crate::generation::state::{GenerationState, State};
use crate::generation::{generate_traces, GenerationInputs, MemBeforeValues};
=======
use crate::generation::state::GenerationState;
use crate::generation::{generate_traces, GenerationInputs};
>>>>>>> d22bde29
use crate::get_challenges::observe_public_values;
use crate::memory::segments::Segment;
use crate::proof::{AllProof, MemCap, PublicValues, RegistersData};
use crate::witness::memory::{MemoryAddress, MemoryState};
use crate::witness::state::RegistersState;

/// Structure holding the data needed to initialize a segment.
<<<<<<< HEAD
#[derive(Clone, Default, Debug, Serialize, Deserialize)]
=======
#[derive(Clone, Default, Debug)]
>>>>>>> d22bde29
pub struct GenerationSegmentData {
    /// Registers at the start of the segment execution.
    pub(crate) registers_before: RegistersState,
    /// Registers at the end of the segment execution.
    pub(crate) registers_after: RegistersState,
    /// Memory at the start of the segment execution.
    pub(crate) memory: MemoryState,
    /// Extra data required to initialize a segment.
    pub(crate) extra_data: ExtraSegmentData,
    /// Log of the maximal cpu length.
    pub(crate) max_cpu_len_log: Option<usize>,
}

/// Generate traces, then create all STARK proofs.
pub fn prove<F, C, const D: usize>(
    all_stark: &AllStark<F, D>,
    config: &StarkConfig,
    inputs: GenerationInputs,
    segment_data: &mut GenerationSegmentData,
    timing: &mut TimingTree,
    abort_signal: Option<Arc<AtomicBool>>,
) -> Result<AllProof<F, C, D>>
where
    F: RichField + Extendable<D>,
    C: GenericConfig<D, F = F>,
{
    timed!(timing, "build kernel", Lazy::force(&KERNEL));

<<<<<<< HEAD
    let (traces, mut public_values, final_values) = timed!(
=======
    let (traces, mut public_values) = timed!(
>>>>>>> d22bde29
        timing,
        "generate all traces",
        generate_traces(all_stark, inputs, config, segment_data, timing)?
    );

    check_abort_signal(abort_signal.clone())?;

    let proof = prove_with_traces(
        all_stark,
        config,
        traces,
        &mut public_values,
        timing,
        abort_signal,
    )?;

    Ok(proof)
}

/// Compute all STARK proofs.
pub(crate) fn prove_with_traces<F, C, const D: usize>(
    all_stark: &AllStark<F, D>,
    config: &StarkConfig,
    trace_poly_values: [Vec<PolynomialValues<F>>; NUM_TABLES],
    public_values: &mut PublicValues,
    timing: &mut TimingTree,
    abort_signal: Option<Arc<AtomicBool>>,
) -> Result<AllProof<F, C, D>>
where
    F: RichField + Extendable<D>,
    C: GenericConfig<D, F = F>,
{
    let rate_bits = config.fri_config.rate_bits;
    let cap_height = config.fri_config.cap_height;

    // For each STARK, we compute the polynomial commitments for the polynomials
    // interpolating its trace.
    let trace_commitments = timed!(
        timing,
        "compute all trace commitments",
        trace_poly_values
            .iter()
            .zip_eq(Table::all())
            .map(|(trace, table)| {
                timed!(
                    timing,
                    &format!("compute trace commitment for {:?}", table),
                    PolynomialBatch::<F, C, D>::from_values(
                        trace.clone(),
                        rate_bits,
                        false,
                        cap_height,
                        timing,
                        None,
                    )
                )
            })
            .collect::<Vec<_>>()
    );

    // Get the Merkle caps for all trace commitments and observe them.
    let trace_caps = trace_commitments
        .iter()
        .map(|c| c.merkle_tree.cap.clone())
        .collect::<Vec<_>>();
    let mut challenger = Challenger::<F, C::Hasher>::new();
    for cap in &trace_caps {
        challenger.observe_cap(cap);
    }

    observe_public_values::<F, C, D>(&mut challenger, public_values)
        .map_err(|_| anyhow::Error::msg("Invalid conversion of public values."))?;

    // For each STARK, compute its cross-table lookup Z polynomials and get the
    // associated `CtlData`.
    let (ctl_challenges, ctl_data_per_table) = timed!(
        timing,
        "compute CTL data",
        get_ctl_data::<F, C, D, NUM_TABLES>(
            config,
            &trace_poly_values,
            &all_stark.cross_table_lookups,
            &mut challenger,
            all_stark.arithmetic_stark.constraint_degree()
        )
    );

    let (stark_proofs, mem_before_cap, mem_after_cap) = timed!(
        timing,
        "compute all proofs given commitments",
        prove_with_commitments(
            all_stark,
            config,
            &trace_poly_values,
            trace_commitments,
            ctl_data_per_table,
            &mut challenger,
            &ctl_challenges,
            timing,
            abort_signal,
        )?
    );
    public_values.mem_before = MemCap {
        mem_cap: mem_before_cap
            .0
            .iter()
            .map(|h| {
                h.to_vec()
                    .iter()
                    .map(|hi| hi.to_canonical_u64().into())
                    .collect::<Vec<_>>()
                    .try_into()
                    .unwrap()
            })
            .collect::<Vec<_>>(),
    };
    public_values.mem_after = MemCap {
        mem_cap: mem_after_cap
            .0
            .iter()
            .map(|h| {
                h.to_vec()
                    .iter()
                    .map(|hi| hi.to_canonical_u64().into())
                    .collect::<Vec<_>>()
                    .try_into()
                    .unwrap()
            })
            .collect::<Vec<_>>(),
    };

    // This is an expensive check, hence is only run when `debug_assertions` are
    // enabled.
    #[cfg(debug_assertions)]
    {
        use starky::cross_table_lookup::debug_utils::check_ctls;

        use crate::verifier::debug_utils::get_memory_extra_looking_values;

        let mut extra_values = HashMap::new();
        extra_values.insert(
            *Table::Memory,
            get_memory_extra_looking_values(public_values),
        );
        check_ctls(
            &trace_poly_values,
            &all_stark.cross_table_lookups,
            &extra_values,
        );
    }

    Ok(AllProof {
        multi_proof: MultiProof {
            stark_proofs,
            ctl_challenges,
        },
        public_values: public_values.clone(),
    })
}

type ProofWithMemCaps<F, C, H, const D: usize> = (
    [StarkProofWithMetadata<F, C, D>; NUM_TABLES],
    MerkleCap<F, H>,
    MerkleCap<F, H>,
);

/// Generates a proof for each STARK.
/// At this stage, we have computed the trace polynomials commitments for the
/// various STARKs, and we have the cross-table lookup data for each table,
/// including the associated challenges.
/// - `trace_poly_values` are the trace values for each STARK.
/// - `trace_commitments` are the trace polynomials commitments for each STARK.
/// - `ctl_data_per_table` group all the cross-table lookup data for each STARK.
/// Each STARK uses its associated data to generate a proof.
fn prove_with_commitments<F, C, const D: usize>(
    all_stark: &AllStark<F, D>,
    config: &StarkConfig,
    trace_poly_values: &[Vec<PolynomialValues<F>>; NUM_TABLES],
    trace_commitments: Vec<PolynomialBatch<F, C, D>>,
    ctl_data_per_table: [CtlData<F>; NUM_TABLES],
    challenger: &mut Challenger<F, C::Hasher>,
    ctl_challenges: &GrandProductChallengeSet<F>,
    timing: &mut TimingTree,
    abort_signal: Option<Arc<AtomicBool>>,
<<<<<<< HEAD
) -> Result<(ProofWithMemCaps<F, C, C::Hasher, D>)>
=======
) -> Result<ProofWithMemCaps<F, C, C::Hasher, D>>
>>>>>>> d22bde29
where
    F: RichField + Extendable<D>,
    C: GenericConfig<D, F = F>,
{
<<<<<<< HEAD
    let (arithmetic_proof, arithmetic_cap) = timed!(
=======
    let (arithmetic_proof, _) = timed!(
>>>>>>> d22bde29
        timing,
        "prove Arithmetic STARK",
        prove_single_table(
            &all_stark.arithmetic_stark,
            config,
            &trace_poly_values[Table::Arithmetic as usize],
            &trace_commitments[Table::Arithmetic as usize],
            &ctl_data_per_table[Table::Arithmetic as usize],
            ctl_challenges,
            challenger,
            timing,
            abort_signal.clone(),
        )?
    );
<<<<<<< HEAD
    let (byte_packing_proof, bp_cap) = timed!(
=======
    let (byte_packing_proof, _) = timed!(
>>>>>>> d22bde29
        timing,
        "prove byte packing STARK",
        prove_single_table(
            &all_stark.byte_packing_stark,
            config,
            &trace_poly_values[Table::BytePacking as usize],
            &trace_commitments[Table::BytePacking as usize],
            &ctl_data_per_table[Table::BytePacking as usize],
            ctl_challenges,
            challenger,
            timing,
            abort_signal.clone(),
        )?
    );
<<<<<<< HEAD
    let (cpu_proof, cpu_cap) = timed!(
=======
    let (cpu_proof, _) = timed!(
>>>>>>> d22bde29
        timing,
        "prove CPU STARK",
        prove_single_table(
            &all_stark.cpu_stark,
            config,
            &trace_poly_values[Table::Cpu as usize],
            &trace_commitments[Table::Cpu as usize],
            &ctl_data_per_table[Table::Cpu as usize],
            ctl_challenges,
            challenger,
            timing,
            abort_signal.clone(),
        )?
    );
<<<<<<< HEAD
    let (keccak_proof, keccak_cap) = timed!(
=======
    let (keccak_proof, _) = timed!(
>>>>>>> d22bde29
        timing,
        "prove Keccak STARK",
        prove_single_table(
            &all_stark.keccak_stark,
            config,
            &trace_poly_values[Table::Keccak as usize],
            &trace_commitments[Table::Keccak as usize],
            &ctl_data_per_table[Table::Keccak as usize],
            ctl_challenges,
            challenger,
            timing,
            abort_signal.clone(),
        )?
    );
<<<<<<< HEAD
    let (keccak_sponge_proof, keccak_sponge_cap) = timed!(
=======
    let (keccak_sponge_proof, _) = timed!(
>>>>>>> d22bde29
        timing,
        "prove Keccak sponge STARK",
        prove_single_table(
            &all_stark.keccak_sponge_stark,
            config,
            &trace_poly_values[Table::KeccakSponge as usize],
            &trace_commitments[Table::KeccakSponge as usize],
            &ctl_data_per_table[Table::KeccakSponge as usize],
            ctl_challenges,
            challenger,
            timing,
            abort_signal.clone(),
        )?
    );
<<<<<<< HEAD
    let (logic_proof, logic_cap) = timed!(
=======
    let (logic_proof, _) = timed!(
>>>>>>> d22bde29
        timing,
        "prove logic STARK",
        prove_single_table(
            &all_stark.logic_stark,
            config,
            &trace_poly_values[Table::Logic as usize],
            &trace_commitments[Table::Logic as usize],
            &ctl_data_per_table[Table::Logic as usize],
            ctl_challenges,
            challenger,
            timing,
            abort_signal.clone(),
        )?
    );
<<<<<<< HEAD
    let (memory_proof, mem_cap) = timed!(
=======
    let (memory_proof, _) = timed!(
>>>>>>> d22bde29
        timing,
        "prove memory STARK",
        prove_single_table(
            &all_stark.memory_stark,
            config,
            &trace_poly_values[Table::Memory as usize],
            &trace_commitments[Table::Memory as usize],
            &ctl_data_per_table[Table::Memory as usize],
            ctl_challenges,
            challenger,
            timing,
            abort_signal.clone(),
        )?
    );
    let (mem_before_proof, mem_before_cap) = timed!(
        timing,
        "prove mem_before STARK",
        prove_single_table(
            &all_stark.mem_before_stark,
            config,
            &trace_poly_values[Table::MemBefore as usize],
            &trace_commitments[Table::MemBefore as usize],
            &ctl_data_per_table[Table::MemBefore as usize],
            ctl_challenges,
            challenger,
            timing,
            abort_signal.clone(),
        )?
    );
    let (mem_after_proof, mem_after_cap) = timed!(
        timing,
        "prove mem_after STARK",
        prove_single_table(
            &all_stark.mem_after_stark,
            config,
            &trace_poly_values[Table::MemAfter as usize],
            &trace_commitments[Table::MemAfter as usize],
            &ctl_data_per_table[Table::MemAfter as usize],
            ctl_challenges,
            challenger,
            timing,
            abort_signal,
        )?
    );

    Ok((
        [
            arithmetic_proof,
            byte_packing_proof,
            cpu_proof,
            keccak_proof,
            keccak_sponge_proof,
            logic_proof,
            memory_proof,
            mem_before_proof,
            mem_after_proof,
        ],
        mem_before_cap,
        mem_after_cap,
    ))
<<<<<<< HEAD
}

/// Returns a memory value in the form `(MemoryAddress, U256)`,
/// taken from a row in `MemAfterStark`.
pub(crate) fn get_mem_after_value_from_row<F: RichField>(row: &[F]) -> (MemoryAddress, U256) {
    // The row has shape (1, context, segment, virt, [values]) where [values] are 8
    // 32-bit elements representing one U256 word.
    let mem_address = MemoryAddress {
        context: row[1].to_canonical_u64() as usize,
        segment: row[2].to_canonical_u64() as usize,
        virt: row[3].to_canonical_u64() as usize,
    };

    let value: U256 = row[4..]
        .iter()
        .rev()
        .fold(0.into(), |acc, v| (acc << 32) + v.to_canonical_u64());
    (mem_address, value)
=======
>>>>>>> d22bde29
}

type ProofSingleWithCap<F, C, H, const D: usize> =
    (StarkProofWithMetadata<F, C, D>, MerkleCap<F, H>);

/// Computes a proof for a single STARK table, including:
/// - the initial state of the challenger,
/// - all the requires Merkle caps,
/// - all the required polynomial and FRI argument openings.
/// Returns the proof, along with the associated `MerkleCap`.
pub(crate) fn prove_single_table<F, C, S, const D: usize>(
    stark: &S,
    config: &StarkConfig,
    trace_poly_values: &[PolynomialValues<F>],
    trace_commitment: &PolynomialBatch<F, C, D>,
    ctl_data: &CtlData<F>,
    ctl_challenges: &GrandProductChallengeSet<F>,
    challenger: &mut Challenger<F, C::Hasher>,
    timing: &mut TimingTree,
    abort_signal: Option<Arc<AtomicBool>>,
) -> Result<ProofSingleWithCap<F, C, C::Hasher, D>>
where
    F: RichField + Extendable<D>,
    C: GenericConfig<D, F = F>,
    S: Stark<F, D>,
{
    check_abort_signal(abort_signal.clone())?;

    // Clear buffered outputs.
    let init_challenger_state = challenger.compact();

    let proof = prove_with_commitment(
        stark,
        config,
        trace_poly_values,
        trace_commitment,
        Some(ctl_data),
        Some(ctl_challenges),
        challenger,
        &[],
        timing,
    )
    .map(|proof_with_pis| StarkProofWithMetadata {
        proof: proof_with_pis.proof,
        init_challenger_state,
    })?;

    Ok((proof, trace_commitment.merkle_tree.cap.clone()))
}

/// Utility method that checks whether a kill signal has been emitted by one of
/// the workers, which will result in an early abort for all the other processes
/// involved in the same set of transactions.
pub fn check_abort_signal(abort_signal: Option<Arc<AtomicBool>>) -> Result<()> {
    if let Some(signal) = abort_signal {
        if signal.load(Ordering::Relaxed) {
            return Err(anyhow!("Stopping job from abort signal."));
        }
    }

    Ok(())
}

/// Returns a vector containing the data required to generate all the segments
/// of a transaction.
pub fn generate_all_data_segments<F: RichField>(
    max_cpu_len_log: Option<usize>,
    inputs: GenerationInputs,
) -> anyhow::Result<Vec<GenerationSegmentData>> {
    let mut all_seg_data = vec![];

    let mut interpreter = Interpreter::<F>::new_with_generation_inputs(
        KERNEL.global_labels["init"],
        vec![],
        &inputs,
        max_cpu_len_log,
    );

    let mut segment_data = GenerationSegmentData {
        registers_before: RegistersState::new(),
        registers_after: RegistersState::new(),
        memory: MemoryState::default(),
        max_cpu_len_log,
        extra_data: ExtraSegmentData {
            trimmed_inputs: interpreter.generation_state.inputs.clone(),
            bignum_modmul_result_limbs: interpreter
                .generation_state
                .bignum_modmul_result_limbs
                .clone(),
            rlp_prover_inputs: interpreter.generation_state.rlp_prover_inputs.clone(),
            withdrawal_prover_inputs: interpreter
                .generation_state
                .withdrawal_prover_inputs
                .clone(),
            trie_root_ptrs: interpreter.generation_state.trie_root_ptrs.clone(),
            jumpdest_table: interpreter.generation_state.jumpdest_table.clone(),
        },
    };

    while segment_data.registers_after.program_counter != KERNEL.global_labels["halt"] {
        interpreter.generation_state.registers = segment_data.registers_after;
        interpreter.generation_state.registers.program_counter = KERNEL.global_labels["init"];
        interpreter.generation_state.registers.is_kernel = true;
        interpreter.clock = 0;

        let (updated_registers, mem_after) =
            set_registers_and_run(segment_data.registers_after, &mut interpreter)?;

        // Set `registers_after` correctly and push the data.
        segment_data.registers_after = updated_registers;
        all_seg_data.push(segment_data);

        segment_data = GenerationSegmentData {
            registers_before: updated_registers,
            // `registers_after` will be set correctly at the next iteration.`
            registers_after: updated_registers,
            max_cpu_len_log,
            memory: mem_after
                .expect("The interpreter was running, so it should have returned a MemoryState"),
            extra_data: ExtraSegmentData {
                trimmed_inputs: interpreter.generation_state.inputs.clone(),
                bignum_modmul_result_limbs: interpreter
                    .generation_state
                    .bignum_modmul_result_limbs
                    .clone(),
                rlp_prover_inputs: interpreter.generation_state.rlp_prover_inputs.clone(),
                withdrawal_prover_inputs: interpreter
                    .generation_state
                    .withdrawal_prover_inputs
                    .clone(),
                trie_root_ptrs: interpreter.generation_state.trie_root_ptrs.clone(),
                jumpdest_table: interpreter.generation_state.jumpdest_table.clone(),
            },
        };
    }

<<<<<<< HEAD
    // We need at least two segments to prove a segment aggregation.
    if all_seg_data.len() == 1 {
        let dummy_seg = GenerationSegmentData {
            registers_before: segment_data.registers_after,
            ..segment_data
        };
        all_seg_data.push(dummy_seg);
    }

=======
>>>>>>> d22bde29
    Ok(all_seg_data)
}

/// A utility module designed to test witness generation externally.
pub mod testing {
    use super::*;
    use crate::{
        cpu::kernel::interpreter::Interpreter,
        generation::{output_debug_tries, state::State},
    };

    /// Simulates the zkEVM CPU execution.
    /// It does not generate any trace or proof of correct state transition.
    pub fn simulate_execution<F: RichField>(inputs: GenerationInputs) -> Result<()> {
        let initial_stack = vec![];
        let initial_offset = KERNEL.global_labels["init"];
        let mut interpreter: Interpreter<F> =
            Interpreter::new_with_generation_inputs(initial_offset, initial_stack, &inputs, None);
        let result = interpreter.run();
        if result.is_err() {
            output_debug_tries(interpreter.get_generation_state())?;
        }

        result?;
        Ok(())
    }

    pub fn prove_all_segments<F, C, const D: usize>(
        all_stark: &AllStark<F, D>,
        config: &StarkConfig,
        inputs: GenerationInputs,
        max_cpu_len_log: usize,
        timing: &mut TimingTree,
        abort_signal: Option<Arc<AtomicBool>>,
    ) -> Result<Vec<AllProof<F, C, D>>>
    where
        F: RichField + Extendable<D>,
        C: GenericConfig<D, F = F>,
    {
        let mut segment_idx = 0;
        let mut data = generate_all_data_segments::<F>(Some(max_cpu_len_log), inputs.clone())?;

        let mut proofs = Vec::with_capacity(data.len());
        for mut d in data {
            let proof = prove(
                all_stark,
                config,
                inputs.clone(),
                &mut d,
                timing,
                abort_signal.clone(),
            )?;
            proofs.push(proof);
        }

        Ok(proofs)
    }

    pub fn simulate_all_segments_interpreter<F>(
        inputs: GenerationInputs,
        max_cpu_len_log: usize,
    ) -> anyhow::Result<()>
    where
        F: Field,
    {
        let mut index = 0;
        while generate_segment::<F>(max_cpu_len_log, index, &inputs)?.is_some() {
            index += 1;
        }
        Ok(())
    }
}<|MERGE_RESOLUTION|>--- conflicted
+++ resolved
@@ -1,27 +1,14 @@
-use std::any::type_name;
 use std::sync::atomic::{AtomicBool, Ordering};
 use std::sync::Arc;
 
-<<<<<<< HEAD
-use anyhow::{anyhow, ensure, Result};
-=======
 use anyhow::{anyhow, Result};
->>>>>>> d22bde29
 use ethereum_types::U256;
 use hashbrown::HashMap;
 use itertools::Itertools;
 use once_cell::sync::Lazy;
 use plonky2::field::extension::Extendable;
-<<<<<<< HEAD
-use plonky2::field::packable::Packable;
-use plonky2::field::packed::PackedField;
-use plonky2::field::polynomial::{PolynomialCoeffs, PolynomialValues};
-use plonky2::field::types::{Field, PrimeField64};
-use plonky2::field::zero_poly_coset::ZeroPolyOnCoset;
-=======
 use plonky2::field::polynomial::PolynomialValues;
 use plonky2::field::types::Field;
->>>>>>> d22bde29
 use plonky2::fri::oracle::PolynomialBatch;
 use plonky2::hash::hash_types::RichField;
 use plonky2::hash::merkle_tree::MerkleCap;
@@ -32,8 +19,7 @@
 use serde::{Deserialize, Serialize};
 use starky::config::StarkConfig;
 use starky::cross_table_lookup::{get_ctl_data, CtlData};
-use starky::evaluation_frame::StarkEvaluationFrame;
-use starky::lookup::{get_grand_product_challenge_set, GrandProductChallengeSet, Lookup};
+use starky::lookup::GrandProductChallengeSet;
 use starky::proof::{MultiProof, StarkProofWithMetadata};
 use starky::prover::prove_with_commitment;
 use starky::stark::Stark;
@@ -43,13 +29,8 @@
 use crate::cpu::kernel::interpreter::{
     generate_segment, set_registers_and_run, ExtraSegmentData, Interpreter,
 };
-<<<<<<< HEAD
 use crate::generation::state::{GenerationState, State};
 use crate::generation::{generate_traces, GenerationInputs, MemBeforeValues};
-=======
-use crate::generation::state::GenerationState;
-use crate::generation::{generate_traces, GenerationInputs};
->>>>>>> d22bde29
 use crate::get_challenges::observe_public_values;
 use crate::memory::segments::Segment;
 use crate::proof::{AllProof, MemCap, PublicValues, RegistersData};
@@ -57,11 +38,7 @@
 use crate::witness::state::RegistersState;
 
 /// Structure holding the data needed to initialize a segment.
-<<<<<<< HEAD
 #[derive(Clone, Default, Debug, Serialize, Deserialize)]
-=======
-#[derive(Clone, Default, Debug)]
->>>>>>> d22bde29
 pub struct GenerationSegmentData {
     /// Registers at the start of the segment execution.
     pub(crate) registers_before: RegistersState,
@@ -90,11 +67,7 @@
 {
     timed!(timing, "build kernel", Lazy::force(&KERNEL));
 
-<<<<<<< HEAD
-    let (traces, mut public_values, final_values) = timed!(
-=======
     let (traces, mut public_values) = timed!(
->>>>>>> d22bde29
         timing,
         "generate all traces",
         generate_traces(all_stark, inputs, config, segment_data, timing)?
@@ -279,20 +252,12 @@
     ctl_challenges: &GrandProductChallengeSet<F>,
     timing: &mut TimingTree,
     abort_signal: Option<Arc<AtomicBool>>,
-<<<<<<< HEAD
-) -> Result<(ProofWithMemCaps<F, C, C::Hasher, D>)>
-=======
 ) -> Result<ProofWithMemCaps<F, C, C::Hasher, D>>
->>>>>>> d22bde29
 where
     F: RichField + Extendable<D>,
     C: GenericConfig<D, F = F>,
 {
-<<<<<<< HEAD
-    let (arithmetic_proof, arithmetic_cap) = timed!(
-=======
     let (arithmetic_proof, _) = timed!(
->>>>>>> d22bde29
         timing,
         "prove Arithmetic STARK",
         prove_single_table(
@@ -307,11 +272,7 @@
             abort_signal.clone(),
         )?
     );
-<<<<<<< HEAD
-    let (byte_packing_proof, bp_cap) = timed!(
-=======
     let (byte_packing_proof, _) = timed!(
->>>>>>> d22bde29
         timing,
         "prove byte packing STARK",
         prove_single_table(
@@ -326,11 +287,7 @@
             abort_signal.clone(),
         )?
     );
-<<<<<<< HEAD
-    let (cpu_proof, cpu_cap) = timed!(
-=======
     let (cpu_proof, _) = timed!(
->>>>>>> d22bde29
         timing,
         "prove CPU STARK",
         prove_single_table(
@@ -345,11 +302,7 @@
             abort_signal.clone(),
         )?
     );
-<<<<<<< HEAD
-    let (keccak_proof, keccak_cap) = timed!(
-=======
     let (keccak_proof, _) = timed!(
->>>>>>> d22bde29
         timing,
         "prove Keccak STARK",
         prove_single_table(
@@ -364,11 +317,7 @@
             abort_signal.clone(),
         )?
     );
-<<<<<<< HEAD
-    let (keccak_sponge_proof, keccak_sponge_cap) = timed!(
-=======
     let (keccak_sponge_proof, _) = timed!(
->>>>>>> d22bde29
         timing,
         "prove Keccak sponge STARK",
         prove_single_table(
@@ -383,11 +332,7 @@
             abort_signal.clone(),
         )?
     );
-<<<<<<< HEAD
-    let (logic_proof, logic_cap) = timed!(
-=======
     let (logic_proof, _) = timed!(
->>>>>>> d22bde29
         timing,
         "prove logic STARK",
         prove_single_table(
@@ -402,11 +347,7 @@
             abort_signal.clone(),
         )?
     );
-<<<<<<< HEAD
-    let (memory_proof, mem_cap) = timed!(
-=======
     let (memory_proof, _) = timed!(
->>>>>>> d22bde29
         timing,
         "prove memory STARK",
         prove_single_table(
@@ -467,27 +408,6 @@
         mem_before_cap,
         mem_after_cap,
     ))
-<<<<<<< HEAD
-}
-
-/// Returns a memory value in the form `(MemoryAddress, U256)`,
-/// taken from a row in `MemAfterStark`.
-pub(crate) fn get_mem_after_value_from_row<F: RichField>(row: &[F]) -> (MemoryAddress, U256) {
-    // The row has shape (1, context, segment, virt, [values]) where [values] are 8
-    // 32-bit elements representing one U256 word.
-    let mem_address = MemoryAddress {
-        context: row[1].to_canonical_u64() as usize,
-        segment: row[2].to_canonical_u64() as usize,
-        virt: row[3].to_canonical_u64() as usize,
-    };
-
-    let value: U256 = row[4..]
-        .iter()
-        .rev()
-        .fold(0.into(), |acc, v| (acc << 32) + v.to_canonical_u64());
-    (mem_address, value)
-=======
->>>>>>> d22bde29
 }
 
 type ProofSingleWithCap<F, C, H, const D: usize> =
@@ -624,7 +544,6 @@
         };
     }
 
-<<<<<<< HEAD
     // We need at least two segments to prove a segment aggregation.
     if all_seg_data.len() == 1 {
         let dummy_seg = GenerationSegmentData {
@@ -634,8 +553,6 @@
         all_seg_data.push(dummy_seg);
     }
 
-=======
->>>>>>> d22bde29
     Ok(all_seg_data)
 }
 
