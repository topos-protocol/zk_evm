--- conflicted
+++ resolved
@@ -3,11 +3,10 @@
 
 use std::sync::{atomic::AtomicBool, Arc};
 
-<<<<<<< HEAD
-use evm_arithmetization::{prover::GenerationSegmentData, AllStark, StarkConfig};
-=======
-use evm_arithmetization::{AllStark, GenerationInputs, StarkConfig};
->>>>>>> 2eeb87d5
+use evm_arithmetization::{
+    prover::{GenerationSegmentData, Registers},
+    AllStark, GenerationInputs, StarkConfig,
+};
 use plonky2::{
     gates::noop::NoopGate,
     iop::witness::PartialWitness,
@@ -45,18 +44,16 @@
 }
 
 /// Generates a transaction proof from some IR data.
-pub fn generate_segment_proof(
+pub fn generate_txn_proof(
     p_state: &ProverState,
-<<<<<<< HEAD
-    gen_inputs: TxnProofGenIR,
+    gen_inputs: GenerationInputs,
     segment_data: &mut GenerationSegmentData,
-=======
-    gen_inputs: GenerationInputs,
->>>>>>> 2eeb87d5
+    registers_after: Registers,
     abort_signal: Option<Arc<AtomicBool>>,
 ) -> ProofGenResult<GeneratedTxnProof> {
-    // TODO: change the `max_cpu_len_log` argument once we can
-    // automatically determine it.
+    let _ = registers_after;
+    // TODO: change the `max_cpu_len_log` and `segment_index` arguments once we can
+    // automatically determine them.
     let output_data = p_state
         .state
         .prove_segment(
@@ -65,6 +62,7 @@
             gen_inputs,
             32,
             segment_data,
+            registers_after,
             &mut TimingTree::default(),
             abort_signal,
         )
