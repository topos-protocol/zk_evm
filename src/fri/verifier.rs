use anyhow::{ensure, Result};

use crate::field::extension_field::{flatten, Extendable, FieldExtension, Frobenius};
use crate::field::field::Field;
use crate::field::lagrange::{barycentric_weights, interpolant, interpolate};
use crate::fri::FriConfig;
use crate::hash::hash_n_to_1;
use crate::merkle_proofs::verify_merkle_proof;
use crate::plonk_challenger::Challenger;
use crate::plonk_common::reduce_with_iter;
use crate::proof::{FriInitialTreeProof, FriProof, FriQueryRound, Hash, OpeningSet};
use crate::util::{log2_strict, reverse_bits, reverse_index_bits_in_place};

/// Computes P'(x^arity) from {P(x*g^i)}_(i=0..arity), where g is a `arity`-th root of unity
/// and P' is the FRI reduced polynomial.
fn compute_evaluation<F: Field + Extendable<D>, const D: usize>(
    x: F,
    old_x_index: usize,
    arity_bits: usize,
    last_evals: &[F::Extension],
    beta: F::Extension,
) -> F::Extension {
    debug_assert_eq!(last_evals.len(), 1 << arity_bits);

    let g = F::primitive_root_of_unity(arity_bits);

    // The evaluation vector needs to be reordered first.
    let mut evals = last_evals.to_vec();
    reverse_index_bits_in_place(&mut evals);
    evals.rotate_left(reverse_bits(old_x_index, arity_bits));

    // The answer is gotten by interpolating {(x*g^i, P(x*g^i))} and evaluating at beta.
    let points = g
        .powers()
        .zip(evals)
        .map(|(y, e)| ((x * y).into(), e))
        .collect::<Vec<_>>();
    let barycentric_weights = barycentric_weights(&points);
    interpolate(&points, beta, &barycentric_weights)
}

fn fri_verify_proof_of_work<F: Field + Extendable<D>, const D: usize>(
    proof: &FriProof<F, D>,
    challenger: &mut Challenger<F>,
    config: &FriConfig,
) -> Result<()> {
    let hash = hash_n_to_1(
        challenger
            .get_hash()
            .elements
            .iter()
            .copied()
            .chain(Some(proof.pow_witness))
            .collect(),
        false,
    );
    ensure!(
        hash.to_canonical_u64().trailing_zeros() >= config.proof_of_work_bits,
        "Invalid proof of work witness."
    );

    Ok(())
}

pub fn verify_fri_proof<F: Field + Extendable<D>, const D: usize>(
    purported_degree_log: usize,
    // Openings of the PLONK polynomials.
    os: &OpeningSet<F, D>,
    // Point at which the PLONK polynomials are opened.
    zeta: F::Extension,
    // Scaling factor to combine polynomials.
    alpha: F::Extension,
    initial_merkle_roots: &[Hash<F>],
    proof: &FriProof<F, D>,
    challenger: &mut Challenger<F>,
    config: &FriConfig,
) -> Result<()> {
    let total_arities = config.reduction_arity_bits.iter().sum::<usize>();
    ensure!(
        purported_degree_log
            == log2_strict(proof.final_poly.len()) + total_arities - config.rate_bits,
        "Final polynomial has wrong degree."
    );

    // Size of the LDE domain.
    let n = proof.final_poly.len() << total_arities;

    // Recover the random betas used in the FRI reductions.
    let betas = proof
        .commit_phase_merkle_roots
        .iter()
        .map(|root| {
            challenger.observe_hash(root);
            challenger.get_extension_challenge()
        })
        .collect::<Vec<_>>();
    challenger.observe_extension_elements(&proof.final_poly.coeffs);

    // Check PoW.
    fri_verify_proof_of_work(proof, challenger, config)?;

    // Check that parameters are coherent.
    ensure!(
        config.num_query_rounds == proof.query_round_proofs.len(),
        "Number of query rounds does not match config."
    );
    ensure!(
        !config.reduction_arity_bits.is_empty(),
        "Number of reductions should be non-zero."
    );

    for round_proof in &proof.query_round_proofs {
        fri_verifier_query_round(
            os,
            zeta,
            alpha,
            initial_merkle_roots,
            &proof,
            challenger,
            n,
            &betas,
            round_proof,
            config,
        )?;
    }

    Ok(())
}

fn fri_verify_initial_proof<F: Field>(
    x_index: usize,
    proof: &FriInitialTreeProof<F>,
    initial_merkle_roots: &[Hash<F>],
) -> Result<()> {
    for ((evals, merkle_proof), &root) in proof.evals_proofs.iter().zip(initial_merkle_roots) {
        verify_merkle_proof(evals.clone(), x_index, root, merkle_proof, false)?;
    }

    Ok(())
}

fn fri_combine_initial<F: Field + Extendable<D>, const D: usize>(
    proof: &FriInitialTreeProof<F>,
    alpha: F::Extension,
    os: &OpeningSet<F, D>,
    zeta: F::Extension,
    subgroup_x: F,
    config: &FriConfig,
) -> F::Extension {
    assert!(D > 1, "Not implemented for D=1.");
    let degree_log = proof.evals_proofs[0].1.siblings.len() - config.rate_bits;
    let subgroup_x = F::Extension::from_basefield(subgroup_x);
    let mut alpha_powers = alpha.powers();
    let mut sum = F::Extension::ZERO;

    // We will add three terms to `sum`:
    // - one for various polynomials which are opened at a single point `x`
    // - one for Zs, which are opened at `x` and `g x`
    // - one for wire polynomials, which are opened at `x` and its conjugate

    let single_evals = [0, 1, 4]
        .iter()
        .flat_map(|&i| proof.unsalted_evals(i, config))
        .map(|&e| F::Extension::from_basefield(e));
    let single_openings = os
        .constants
        .iter()
        .chain(&os.plonk_s_sigmas)
        .chain(&os.quotient_polys);
    let single_diffs = single_evals.zip(single_openings).map(|(e, &o)| e - o);
    let single_numerator = reduce_with_iter(single_diffs, &mut alpha_powers);
    let single_denominator = subgroup_x - zeta;
    sum += single_numerator / single_denominator;

    let zs_evals = proof
        .unsalted_evals(3, config)
        .iter()
        .map(|&e| F::Extension::from_basefield(e));
    let zs_composition_eval = reduce_with_iter(zs_evals, alpha_powers.clone());
    let zeta_right = F::Extension::primitive_root_of_unity(degree_log) * zeta;
    let zs_interpol = interpolant(&[
        (zeta, reduce_with_iter(&os.plonk_zs, alpha_powers.clone())),
        (
            zeta_right,
            reduce_with_iter(&os.plonk_zs_right, &mut alpha_powers),
        ),
    ]);
    let zs_numerator = zs_composition_eval - zs_interpol.eval(subgroup_x);
    let zs_denominator = (subgroup_x - zeta) * (subgroup_x - zeta_right);
    sum += zs_numerator / zs_denominator;

    let wire_evals = proof
        .unsalted_evals(2, config)
        .iter()
        .map(|&e| F::Extension::from_basefield(e));
    let wire_composition_eval = reduce_with_iter(wire_evals, alpha_powers.clone());
    let zeta_frob = zeta.frobenius();
<<<<<<< HEAD
    let wire_eval = reduce_with_iter(&os.wires, alpha_powers.clone());
    let alpha_powers_frob = alpha_powers.repeated_frobenius(D - 1);
    let wire_eval_frob = reduce_with_iter(&os.wires, alpha_powers_frob).frobenius();
    let wires_interpol = interpolant(&[(zeta, wire_eval), (zeta_frob, wire_eval_frob)]);
    let numerator = ev - wires_interpol.eval(subgroup_x);
    let denominator = (subgroup_x - zeta) * (subgroup_x - zeta_frob);
    sum += numerator / denominator;
=======
    let wire_evals_frob = os.wires.iter().map(|e| e.frobenius());
    let wires_interpol = interpolant(&[
        (zeta, reduce_with_iter(&os.wires, alpha_powers.clone())),
        (zeta_frob, reduce_with_iter(wire_evals_frob, alpha_powers)),
    ]);
    let wires_numerator = wire_composition_eval - wires_interpol.eval(subgroup_x);
    let wires_denominator = (subgroup_x - zeta) * (subgroup_x - zeta_frob);
    sum += wires_numerator / wires_denominator;
>>>>>>> 30f23fed

    sum
}

fn fri_verifier_query_round<F: Field + Extendable<D>, const D: usize>(
    os: &OpeningSet<F, D>,
    zeta: F::Extension,
    alpha: F::Extension,
    initial_merkle_roots: &[Hash<F>],
    proof: &FriProof<F, D>,
    challenger: &mut Challenger<F>,
    n: usize,
    betas: &[F::Extension],
    round_proof: &FriQueryRound<F, D>,
    config: &FriConfig,
) -> Result<()> {
    let mut evaluations: Vec<Vec<F::Extension>> = Vec::new();
    let x = challenger.get_challenge();
    let mut domain_size = n;
    let mut x_index = x.to_canonical_u64() as usize % n;
    fri_verify_initial_proof(
        x_index,
        &round_proof.initial_trees_proof,
        initial_merkle_roots,
    )?;
    let mut old_x_index = 0;
    // `subgroup_x` is `subgroup[x_index]`, i.e., the actual field element in the domain.
    let log_n = log2_strict(n);
    let mut subgroup_x = F::MULTIPLICATIVE_GROUP_GENERATOR
        * F::primitive_root_of_unity(log_n).exp(reverse_bits(x_index, log_n) as u64);
    for (i, &arity_bits) in config.reduction_arity_bits.iter().enumerate() {
        let arity = 1 << arity_bits;
        let next_domain_size = domain_size >> arity_bits;
        let e_x = if i == 0 {
            fri_combine_initial(
                &round_proof.initial_trees_proof,
                alpha,
                os,
                zeta,
                subgroup_x,
                config,
            )
        } else {
            let last_evals = &evaluations[i - 1];
            // Infer P(y) from {P(x)}_{x^arity=y}.
            compute_evaluation(
                subgroup_x,
                old_x_index,
                config.reduction_arity_bits[i - 1],
                last_evals,
                betas[i - 1],
            )
        };
        let mut evals = round_proof.steps[i].evals.clone();
        // Insert P(y) into the evaluation vector, since it wasn't included by the prover.
        evals.insert(x_index & (arity - 1), e_x);
        evaluations.push(evals);
        verify_merkle_proof(
            flatten(&evaluations[i]),
            x_index >> arity_bits,
            proof.commit_phase_merkle_roots[i],
            &round_proof.steps[i].merkle_proof,
            false,
        )?;

        if i > 0 {
            // Update the point x to x^arity.
            for _ in 0..config.reduction_arity_bits[i - 1] {
                subgroup_x = subgroup_x.square();
            }
        }
        domain_size = next_domain_size;
        old_x_index = x_index & (arity - 1);
        x_index >>= arity_bits;
    }

    let last_evals = evaluations.last().unwrap();
    let final_arity_bits = *config.reduction_arity_bits.last().unwrap();
    let purported_eval = compute_evaluation(
        subgroup_x,
        old_x_index,
        final_arity_bits,
        last_evals,
        *betas.last().unwrap(),
    );
    for _ in 0..final_arity_bits {
        subgroup_x = subgroup_x.square();
    }

    // Final check of FRI. After all the reductions, we check that the final polynomial is equal
    // to the one sent by the prover.
    ensure!(
        proof.final_poly.eval(subgroup_x.into()) == purported_eval,
        "Final polynomial evaluation is invalid."
    );

    Ok(())
}<|MERGE_RESOLUTION|>--- conflicted
+++ resolved
@@ -195,24 +195,13 @@
         .map(|&e| F::Extension::from_basefield(e));
     let wire_composition_eval = reduce_with_iter(wire_evals, alpha_powers.clone());
     let zeta_frob = zeta.frobenius();
-<<<<<<< HEAD
     let wire_eval = reduce_with_iter(&os.wires, alpha_powers.clone());
     let alpha_powers_frob = alpha_powers.repeated_frobenius(D - 1);
     let wire_eval_frob = reduce_with_iter(&os.wires, alpha_powers_frob).frobenius();
     let wires_interpol = interpolant(&[(zeta, wire_eval), (zeta_frob, wire_eval_frob)]);
-    let numerator = ev - wires_interpol.eval(subgroup_x);
+    let numerator = wire_composition_eval - wires_interpol.eval(subgroup_x);
     let denominator = (subgroup_x - zeta) * (subgroup_x - zeta_frob);
     sum += numerator / denominator;
-=======
-    let wire_evals_frob = os.wires.iter().map(|e| e.frobenius());
-    let wires_interpol = interpolant(&[
-        (zeta, reduce_with_iter(&os.wires, alpha_powers.clone())),
-        (zeta_frob, reduce_with_iter(wire_evals_frob, alpha_powers)),
-    ]);
-    let wires_numerator = wire_composition_eval - wires_interpol.eval(subgroup_x);
-    let wires_denominator = (subgroup_x - zeta) * (subgroup_x - zeta_frob);
-    sum += wires_numerator / wires_denominator;
->>>>>>> 30f23fed
 
     sum
 }
