// Methods for encoding integers as bytes in memory, as well as the reverse,
// decoding bytes as integers. All big-endian.

// Given a pointer to some bytes in memory, pack them into a word. Assumes 0 < len <= 32.
// Pre stack: addr: 3, len, retdest
// Post stack: packed_value
// NOTE: addr: 3 denotes a (context, segment, virtual) tuple
global mload_packing:
    // stack: addr: 3, len, retdest
    DUP3                DUP3 DUP3 MLOAD_GENERAL     DUP5 %eq_const(1)  %jumpi(mload_packing_return) %shl_const(8)
    DUP4 %add_const(1)  DUP4 DUP4 MLOAD_GENERAL ADD DUP5 %eq_const(2)  %jumpi(mload_packing_return) %shl_const(8)
    DUP4 %add_const(2)  DUP4 DUP4 MLOAD_GENERAL ADD DUP5 %eq_const(3)  %jumpi(mload_packing_return) %shl_const(8)
    DUP4 %add_const(3)  DUP4 DUP4 MLOAD_GENERAL ADD DUP5 %eq_const(4)  %jumpi(mload_packing_return) %shl_const(8)
    DUP4 %add_const(4)  DUP4 DUP4 MLOAD_GENERAL ADD DUP5 %eq_const(5)  %jumpi(mload_packing_return) %shl_const(8)
    DUP4 %add_const(5)  DUP4 DUP4 MLOAD_GENERAL ADD DUP5 %eq_const(6)  %jumpi(mload_packing_return) %shl_const(8)
    DUP4 %add_const(6)  DUP4 DUP4 MLOAD_GENERAL ADD DUP5 %eq_const(7)  %jumpi(mload_packing_return) %shl_const(8)
    DUP4 %add_const(7)  DUP4 DUP4 MLOAD_GENERAL ADD DUP5 %eq_const(8)  %jumpi(mload_packing_return) %shl_const(8)
    DUP4 %add_const(8)  DUP4 DUP4 MLOAD_GENERAL ADD DUP5 %eq_const(9)  %jumpi(mload_packing_return) %shl_const(8)
    DUP4 %add_const(9)  DUP4 DUP4 MLOAD_GENERAL ADD DUP5 %eq_const(10) %jumpi(mload_packing_return) %shl_const(8)
    DUP4 %add_const(10) DUP4 DUP4 MLOAD_GENERAL ADD DUP5 %eq_const(11) %jumpi(mload_packing_return) %shl_const(8)
    DUP4 %add_const(11) DUP4 DUP4 MLOAD_GENERAL ADD DUP5 %eq_const(12) %jumpi(mload_packing_return) %shl_const(8)
    DUP4 %add_const(12) DUP4 DUP4 MLOAD_GENERAL ADD DUP5 %eq_const(13) %jumpi(mload_packing_return) %shl_const(8)
    DUP4 %add_const(13) DUP4 DUP4 MLOAD_GENERAL ADD DUP5 %eq_const(14) %jumpi(mload_packing_return) %shl_const(8)
    DUP4 %add_const(14) DUP4 DUP4 MLOAD_GENERAL ADD DUP5 %eq_const(15) %jumpi(mload_packing_return) %shl_const(8)
    DUP4 %add_const(15) DUP4 DUP4 MLOAD_GENERAL ADD DUP5 %eq_const(16) %jumpi(mload_packing_return) %shl_const(8)
    DUP4 %add_const(16) DUP4 DUP4 MLOAD_GENERAL ADD DUP5 %eq_const(17) %jumpi(mload_packing_return) %shl_const(8)
    DUP4 %add_const(17) DUP4 DUP4 MLOAD_GENERAL ADD DUP5 %eq_const(18) %jumpi(mload_packing_return) %shl_const(8)
    DUP4 %add_const(18) DUP4 DUP4 MLOAD_GENERAL ADD DUP5 %eq_const(19) %jumpi(mload_packing_return) %shl_const(8)
    DUP4 %add_const(19) DUP4 DUP4 MLOAD_GENERAL ADD DUP5 %eq_const(20) %jumpi(mload_packing_return) %shl_const(8)
    DUP4 %add_const(20) DUP4 DUP4 MLOAD_GENERAL ADD DUP5 %eq_const(21) %jumpi(mload_packing_return) %shl_const(8)
    DUP4 %add_const(21) DUP4 DUP4 MLOAD_GENERAL ADD DUP5 %eq_const(22) %jumpi(mload_packing_return) %shl_const(8)
    DUP4 %add_const(22) DUP4 DUP4 MLOAD_GENERAL ADD DUP5 %eq_const(23) %jumpi(mload_packing_return) %shl_const(8)
    DUP4 %add_const(23) DUP4 DUP4 MLOAD_GENERAL ADD DUP5 %eq_const(24) %jumpi(mload_packing_return) %shl_const(8)
    DUP4 %add_const(24) DUP4 DUP4 MLOAD_GENERAL ADD DUP5 %eq_const(25) %jumpi(mload_packing_return) %shl_const(8)
    DUP4 %add_const(25) DUP4 DUP4 MLOAD_GENERAL ADD DUP5 %eq_const(26) %jumpi(mload_packing_return) %shl_const(8)
    DUP4 %add_const(26) DUP4 DUP4 MLOAD_GENERAL ADD DUP5 %eq_const(27) %jumpi(mload_packing_return) %shl_const(8)
    DUP4 %add_const(27) DUP4 DUP4 MLOAD_GENERAL ADD DUP5 %eq_const(28) %jumpi(mload_packing_return) %shl_const(8)
    DUP4 %add_const(28) DUP4 DUP4 MLOAD_GENERAL ADD DUP5 %eq_const(29) %jumpi(mload_packing_return) %shl_const(8)
    DUP4 %add_const(29) DUP4 DUP4 MLOAD_GENERAL ADD DUP5 %eq_const(30) %jumpi(mload_packing_return) %shl_const(8)
    DUP4 %add_const(30) DUP4 DUP4 MLOAD_GENERAL ADD DUP5 %eq_const(31) %jumpi(mload_packing_return) %shl_const(8)
    DUP4 %add_const(31) DUP4 DUP4 MLOAD_GENERAL ADD
mload_packing_return:
    %stack (packed_value, addr: 3, len, retdest) -> (retdest, packed_value)
    JUMP

%macro mload_packing
    %stack (addr: 3, len) -> (addr, len, %%after)
<<<<<<< HEAD
    %jump(extcodehash)
=======
    %jump(mload_packing)
>>>>>>> 8a6fbb6b
%%after:
%endmacro

// Pre stack: context, segment, offset, value, len, retdest
// Post stack: offset'
global mstore_unpacking:
    // stack: context, segment, offset, value, len, retdest
    // We will enumerate i in (32 - len)..32.
    // That way BYTE(i, value) will give us the bytes we want.
    DUP5 // len
    PUSH 32
    SUB

mstore_unpacking_loop:
    // stack: i, context, segment, offset, value, len, retdest
    // If i == 32, finish.
    DUP1
    %eq_const(32)
    %jumpi(mstore_unpacking_finish)

    // stack: i, context, segment, offset, value, len, retdest
    DUP5 // value
    DUP2 // i
    BYTE
    // stack: value[i], i, context, segment, offset, value, len, retdest
    DUP5 DUP5 DUP5 // context, segment, offset
    // stack: context, segment, offset, value[i], i, context, segment, offset, value, len, retdest
    MSTORE_GENERAL
    // stack: i, context, segment, offset, value, len, retdest

    // Increment offset.
    SWAP3 %increment SWAP3
    // Increment i.
    %increment

    %jump(mstore_unpacking_loop)

mstore_unpacking_finish:
    // stack: i, context, segment, offset, value, len, retdest
    %pop3
    %stack (offset, value, len, retdest) -> (retdest, offset)
    JUMP<|MERGE_RESOLUTION|>--- conflicted
+++ resolved
@@ -45,11 +45,7 @@
 
 %macro mload_packing
     %stack (addr: 3, len) -> (addr, len, %%after)
-<<<<<<< HEAD
-    %jump(extcodehash)
-=======
     %jump(mload_packing)
->>>>>>> 8a6fbb6b
 %%after:
 %endmacro
 
