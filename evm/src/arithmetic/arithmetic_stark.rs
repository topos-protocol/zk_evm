--- conflicted
+++ resolved
@@ -17,13 +17,8 @@
 use crate::arithmetic::{addcy, byte, columns, divmod, modular, mul, Operation};
 use crate::constraint_consumer::{ConstraintConsumer, RecursiveConstraintConsumer};
 use crate::cross_table_lookup::{Column, TableWithColumns};
-<<<<<<< HEAD
+use crate::evaluation_frame::{StarkEvaluationFrame, StarkFrame};
 use crate::lookup::Lookup;
-=======
-use crate::evaluation_frame::{StarkEvaluationFrame, StarkFrame};
-use crate::lookup::{eval_lookups, eval_lookups_circuit, permuted_cols};
-use crate::permutation::PermutationPair;
->>>>>>> 0abc3b92
 use crate::stark::Stark;
 
 /// Link the 16-bit columns of the arithmetic table, split into groups
@@ -194,18 +189,8 @@
         FE: FieldExtension<D2, BaseField = F>,
         P: PackedField<Scalar = FE>,
     {
-<<<<<<< HEAD
-        let lv = vars.local_values;
-        let nv = vars.next_values;
-=======
-        // Range check all the columns
-        for col in columns::RC_COLS.step_by(2) {
-            eval_lookups(vars, yield_constr, col, col + 1);
-        }
-
         let lv: &[P; NUM_ARITH_COLUMNS] = vars.get_local_values().try_into().unwrap();
         let nv: &[P; NUM_ARITH_COLUMNS] = vars.get_next_values().try_into().unwrap();
->>>>>>> 0abc3b92
 
         // Check the range column: First value must be 0, last row
         // must be 2^16-1, and intermediate rows must increment by 0
@@ -231,20 +216,10 @@
         vars: &Self::EvaluationFrameTarget,
         yield_constr: &mut RecursiveConstraintConsumer<F, D>,
     ) {
-<<<<<<< HEAD
-        let lv = vars.local_values;
-        let nv = vars.next_values;
-=======
-        // Range check all the columns
-        for col in columns::RC_COLS.step_by(2) {
-            eval_lookups_circuit(builder, vars, yield_constr, col, col + 1);
-        }
-
         let lv: &[ExtensionTarget<D>; NUM_ARITH_COLUMNS] =
             vars.get_local_values().try_into().unwrap();
         let nv: &[ExtensionTarget<D>; NUM_ARITH_COLUMNS] =
             vars.get_next_values().try_into().unwrap();
->>>>>>> 0abc3b92
 
         let rc1 = lv[columns::RANGE_COUNTER];
         let rc2 = nv[columns::RANGE_COUNTER];
