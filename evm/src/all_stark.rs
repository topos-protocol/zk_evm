--- conflicted
+++ resolved
@@ -63,13 +63,8 @@
     use crate::config::StarkConfig;
     use crate::cpu;
     use crate::cpu::cpu_stark::CpuStark;
-<<<<<<< HEAD
-    use crate::cross_table_lookup::{CrossTableLookup, TableWithColumns};
-    use crate::keccak::keccak_stark::{KeccakStark, INPUT_LIMBS, NUM_ROUNDS};
-=======
     use crate::cross_table_lookup::CrossTableLookup;
     use crate::keccak::keccak_stark::{KeccakStark, NUM_INPUTS, NUM_ROUNDS};
->>>>>>> d256044a
     use crate::proof::AllProof;
     use crate::prover::prove;
     use crate::recursive_verifier::{
