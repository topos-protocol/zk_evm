--- conflicted
+++ resolved
@@ -2,32 +2,6 @@
     // Function to mix two input words, x and y, into the four words indexed by a, b, c, d (which
     // are in the range 0..16) in the internal state.
     // The internal state is stored in memory starting at the address start.
-<<<<<<< HEAD
-    // stack: a, b, c, d, x, y, start, retdest
-    %stack (indices: 4) -> (indices, indices)
-    // stack: a, b, c, d, a, b, c, d, x, y, start, retdest
-    DUP11
-    // stack: start, a, b, c, d, a, b, c, d, x, y, start, retdest
-    %stack (start, a, b, c, d) -> (d, start, c, start, b, start, a, start)
-    // stack: d, start, c, start, b, start, a, start, a, b, c, d, x, y, start, retdest
-    ADD
-    %mload_kernel_general
-    // stack: v[d], c, start, b, start, a, start, a, b, c, d, x, y, start, retdest
-    %stack (vd, remaining: 6) -> (remaining, vd)
-    // stack: c, start, b, start, a, start, v[d], a, b, c, d, x, y, start, retdest
-    ADD
-    %mload_kernel_general
-    %stack (vc, remaining: 4) -> (remaining, vc)
-    // stack: b, start, a, start, v[c], v[d], a, b, c, d, x, y, start, retdest
-    ADD
-    %mload_kernel_general
-    // stack: v[b], a, start, v[c], v[d], a, b, c, d, x, y, start, retdest
-    %stack (vb, remaining: 2) -> (remaining, vb)
-    // stack: a, start, v[b], v[c], v[d], a, b, c, d, x, y, start, retdest
-    ADD
-    %mload_kernel_general
-    // stack: v[a], v[b], v[c], v[d], a, b, c, d, x, y, start, retdest
-=======
     // stack: a, b, c, d, x, y, start
     DUP4
     DUP4
@@ -62,7 +36,6 @@
     // stack: v[d], v[a], v[b], v[c], a, b, c, d, x, y, start
     %stack (vd, vs: 3) -> (vs, vd)
     // stack: v[a], v[b], v[c], v[d], a, b, c, d, x, y, start
->>>>>>> 35fb1499
     DUP2
     // stack: v[b], v[a], v[b], v[c], v[d], a, b, c, d, x, y, start, retdest
     DUP10
@@ -153,78 +126,6 @@
     %blake2b_message_addr
     ADD
     %mload_kernel_general
-<<<<<<< HEAD
-    // stack: m[s[x_idx]], m[s[y_idx]], a, b, c, d, x_idx, y_idx, round, start, retdest
-    %stack (mm: 2, abcd: 4, xy: 2, r, s) -> (abcd, mm, s)
-    // stack: a, b, c, d, m[s[x_idx]], m[s[y_idx]], start, retdest
-    %jump(blake2b_g_function)
-
-global run_g_function_round:
-    // stack: round, start, retdest
-    PUSH g_function_return_1
-    // stack: g_function_return_1, round, start, retdest
-    %stack (ret, r, s) -> (0, 4, 8, 12, 0, 1, r, s, ret, r, s)
-    // stack: a=0, b=4, c=8, d=12, x_idx=0, y_idx=1, round, start, g_function_return_1, round, start, retdest
-    %jump(call_blake2b_g_function)
-g_function_return_1:
-    // stack: round, start, retdest
-    PUSH g_function_return_2
-    // stack: g_function_return_2, round, start, retdest
-    %stack (ret, r, s) -> (1, 5, 9, 13, 2, 3, r, s, ret, r, s)
-    // stack: a=1, b=5, c=9, d=13, x_idx=2, y_idx=3, round, start, g_function_return_2, round, start, retdest
-    %jump(call_blake2b_g_function)
-g_function_return_2:
-    // stack: round, start, retdest
-    PUSH g_function_return_3
-    // stack: g_function_return_3, round, start, retdest
-    %stack (ret, r, s) -> (2, 6, 10, 14, 4, 5, r, s, ret, r, s)
-    // stack: a=2, b=6, c=10, d=14, x_idx=4, y_idx=5, round, start, g_function_return_3, round, start, retdest
-    %jump(call_blake2b_g_function)
-g_function_return_3:
-    // stack: round, start, retdest
-    PUSH g_function_return_4
-    // stack: g_function_return_4, round, start, retdest
-    %stack (ret, r, s) -> (3, 7, 11, 15, 6, 7, r, s, ret, r, s)
-    // stack: a=3, b=7, c=11, d=15, x_idx=6, y_idx=7, round, start, g_function_return_4, round, start, retdest
-    %jump(call_blake2b_g_function)
-g_function_return_4:
-    // stack: round, start, retdest
-    PUSH g_function_return_5
-    // stack: g_function_return_5, round, start, retdest
-    %stack (ret, r, s) -> (0, 5, 10, 15, 8, 9, r, s, ret, r, s)
-    // stack: a=0, b=5, c=10, d=15, x_idx=8, y_idx=9, round, start, g_function_return_5, round, start, retdest
-    %jump(call_blake2b_g_function)
-g_function_return_5:
-    // stack: round, start, retdest
-    PUSH g_function_return_6
-    // stack: g_function_return_6, round, start, retdest
-    %stack (ret, r, s) -> (1, 6, 11, 12, 10, 11, r, s, ret, r, s)
-    // stack: a=1, b=6, c=11, d=12, x_idx=10, y_idx=11, round, start, g_function_return_6, round, start, retdest
-    %jump(call_blake2b_g_function)
-g_function_return_6:
-    // stack: round, start, retdest
-    PUSH g_function_return_7
-    // stack: g_function_return_7, round, start, retdest
-    %stack (ret, r, s) -> (2, 7, 8, 13, 12, 13, r, s, ret, r, s)
-    // stack: a=2, b=7, c=8, d=13, x_idx=12, y_idx=13, round, start, g_function_return_7, round, start, retdest
-    %jump(call_blake2b_g_function)
-g_function_return_7:
-    // stack: round, start, retdest
-    PUSH g_function_return_8
-    // stack: g_function_return_8, round, start, retdest
-    %stack (ret, r, s) -> (3, 4, 9, 14, 14, 15, r, s, ret, r, s)
-    // stack: a=3, b=4, c=9, d=14, x_idx=14, y_idx=15, round, start, g_function_return_8, round, start, retdest
-    %jump(call_blake2b_g_function)
-g_function_return_8:
-    // stack: round, start, retdest
-    SWAP1
-    // stack: start, round, retdest
-    SWAP2
-    // stack: retdest, round, start
-    JUMP
-
-
-=======
     // stack: m[s[x_idx]], m[s[y_idx]], round, start
     %stack (ss: 2, r, s) -> (ss, s, r, s)
     // stack: m[s[x_idx]], m[s[y_idx]], start, round, start
@@ -251,7 +152,6 @@
     // stack: retdest, round, start
     JUMP
 
->>>>>>> 35fb1499
 global run_12_rounds_g_function:
     // stack: start, retdest
     PUSH 0
