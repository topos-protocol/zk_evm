use std::collections::HashMap;

use ethereum_types::U256;
use itertools::izip;

use super::ast::PushTarget;
use crate::cpu::kernel::ast::Literal;
use crate::cpu::kernel::{
    ast::{File, Item},
    opcodes::{get_opcode, get_push_opcode},
};

/// The number of bytes to push when pushing an offset within the code (i.e. when assembling jumps).
/// Ideally we would automatically use the minimal number of bytes required, but that would be
/// nontrivial given the circular dependency between an offset and its size.
const BYTES_PER_OFFSET: u8 = 3;

#[derive(PartialEq, Eq, Debug)]
pub struct Kernel {
<<<<<<< HEAD
    pub(crate) code: Vec<u8>,
    pub(crate) global_labels: HashMap<String, usize>,
=======
    pub code: Vec<u8>,
    pub(crate) global_labels: HashMap<String, usize>,
}

struct Macro {
    params: Vec<String>,
    items: Vec<Item>,
}

impl Macro {
    fn get_param_index(&self, param: &str) -> usize {
        self.params
            .iter()
            .position(|p| p == param)
            .unwrap_or_else(|| panic!("No such param: {} {:?}", param, &self.params))
    }
>>>>>>> 58889e76
}

pub(crate) fn assemble(files: Vec<File>, constants: HashMap<String, U256>) -> Kernel {
    let macros = find_macros(&files);
    let mut global_labels = HashMap::new();
    let mut offset = 0;
    let mut expanded_files = Vec::with_capacity(files.len());
    let mut local_labels = Vec::with_capacity(files.len());
    for file in files {
        let expanded_file = expand_macros(file.body, &macros);
        let expanded_file = inline_constants(expanded_file, &constants);
        local_labels.push(find_labels(&expanded_file, &mut offset, &mut global_labels));
        expanded_files.push(expanded_file);
    }
    let mut code = vec![];
    for (file, locals) in izip!(expanded_files, local_labels) {
        assemble_file(file, &mut code, locals, &global_labels);
    }
    assert_eq!(code.len(), offset, "Code length doesn't match offset.");
    Kernel {
        code,
        global_labels,
    }
}

fn find_macros(files: &[File]) -> HashMap<String, Macro> {
    let mut macros = HashMap::new();
    for file in files {
        for item in &file.body {
            if let Item::MacroDef(name, params, items) = item {
                let _macro = Macro {
                    params: params.clone(),
                    items: items.clone(),
                };
                macros.insert(name.clone(), _macro);
            }
        }
    }
    macros
}

fn expand_macros(body: Vec<Item>, macros: &HashMap<String, Macro>) -> Vec<Item> {
    let mut expanded = vec![];
    for item in body {
        match item {
            Item::MacroDef(_, _, _) => {
                // At this phase, we no longer need macro definitions.
            }
            Item::MacroCall(m, args) => {
                expanded.extend(expand_macro_call(m, args, macros));
            }
            item => {
                expanded.push(item);
            }
        }
    }
    expanded
}

fn expand_macro_call(
    name: String,
    args: Vec<PushTarget>,
    macros: &HashMap<String, Macro>,
) -> Vec<Item> {
    let _macro = macros
        .get(&name)
        .unwrap_or_else(|| panic!("No such macro: {}", name));

    assert_eq!(
        args.len(),
        _macro.params.len(),
        "Macro `{}`: expected {} arguments, got {}",
        name,
        _macro.params.len(),
        args.len()
    );

    let expanded_item = _macro
        .items
        .iter()
        .map(|item| {
            if let Item::Push(PushTarget::MacroVar(var)) = item {
                let param_index = _macro.get_param_index(var);
                Item::Push(args[param_index].clone())
            } else {
                item.clone()
            }
        })
        .collect();

    // Recursively expand any macros in the expanded code.
    expand_macros(expanded_item, macros)
}

fn inline_constants(body: Vec<Item>, constants: &HashMap<String, U256>) -> Vec<Item> {
    body.into_iter()
        .map(|item| {
            if let Item::Push(PushTarget::Constant(c)) = item {
                let value = constants
                    .get(&c)
                    .unwrap_or_else(|| panic!("No such constant: {}", c));
                let literal = Literal::Decimal(value.to_string());
                Item::Push(PushTarget::Literal(literal))
            } else {
                item
            }
        })
        .collect()
}

fn find_labels(
    body: &[Item],
    offset: &mut usize,
    global_labels: &mut HashMap<String, usize>,
) -> HashMap<String, usize> {
    // Discover the offset of each label in this file.
    let mut local_labels = HashMap::<String, usize>::new();
    for item in body {
        match item {
            Item::MacroDef(_, _, _) | Item::MacroCall(_, _) => {
                panic!("Macros should have been expanded already")
            }
            Item::GlobalLabelDeclaration(label) => {
                let old = global_labels.insert(label.clone(), *offset);
                assert!(old.is_none(), "Duplicate global label: {}", label);
            }
            Item::LocalLabelDeclaration(label) => {
                let old = local_labels.insert(label.clone(), *offset);
                assert!(old.is_none(), "Duplicate local label: {}", label);
            }
            Item::Push(target) => *offset += 1 + push_target_size(target) as usize,
            Item::StandardOp(_) => *offset += 1,
            Item::Bytes(bytes) => *offset += bytes.len(),
        }
    }
    local_labels
}

fn assemble_file(
    body: Vec<Item>,
    code: &mut Vec<u8>,
    local_labels: HashMap<String, usize>,
    global_labels: &HashMap<String, usize>,
) {
    // Assemble the file.
    for item in body {
        match item {
            Item::MacroDef(_, _, _) | Item::MacroCall(_, _) => {
                panic!("Macros should have been expanded already")
            }
            Item::GlobalLabelDeclaration(_) | Item::LocalLabelDeclaration(_) => {
                // Nothing to do; we processed labels in the prior phase.
            }
            Item::Push(target) => {
                let target_bytes: Vec<u8> = match target {
                    PushTarget::Literal(literal) => literal.to_trimmed_be_bytes(),
                    PushTarget::Label(label) => {
                        let offset = local_labels
                            .get(&label)
                            .or_else(|| global_labels.get(&label))
                            .unwrap_or_else(|| panic!("No such label: {}", label));
                        // We want the BYTES_PER_OFFSET least significant bytes in BE order.
                        // It's easiest to rev the first BYTES_PER_OFFSET bytes of the LE encoding.
                        (0..BYTES_PER_OFFSET)
                            .rev()
                            .map(|i| offset.to_le_bytes()[i as usize])
                            .collect()
                    }
                    PushTarget::MacroVar(v) => panic!("Variable not in a macro: {}", v),
                    PushTarget::Constant(c) => panic!("Constant wasn't inlined: {}", c),
                };
                code.push(get_push_opcode(target_bytes.len() as u8));
                code.extend(target_bytes);
            }
            Item::StandardOp(opcode) => {
                code.push(get_opcode(&opcode));
            }
            Item::Bytes(bytes) => code.extend(bytes.iter().map(|b| b.to_u8())),
        }
    }
}

/// The size of a `PushTarget`, in bytes.
fn push_target_size(target: &PushTarget) -> u8 {
    match target {
        PushTarget::Literal(lit) => lit.to_trimmed_be_bytes().len() as u8,
        PushTarget::Label(_) => BYTES_PER_OFFSET,
        PushTarget::MacroVar(v) => panic!("Variable not in a macro: {}", v),
        PushTarget::Constant(c) => panic!("Constant wasn't inlined: {}", c),
    }
}

#[cfg(test)]
mod tests {
    use std::collections::HashMap;

    use itertools::Itertools;

    use crate::cpu::kernel::parser::parse;
    use crate::cpu::kernel::{assembler::*, ast::*};

    #[test]
    fn two_files() {
        // We will test two simple files, with a label and a jump, to ensure that jump offsets
        // are correctly shifted based on the offset of the containing file.

        let file_1 = File {
            body: vec![
                Item::GlobalLabelDeclaration("function_1".to_string()),
                Item::StandardOp("JUMPDEST".to_string()),
                Item::StandardOp("ADD".to_string()),
                Item::StandardOp("MUL".to_string()),
            ],
        };

        let file_2 = File {
            body: vec![
                Item::GlobalLabelDeclaration("function_2".to_string()),
                Item::StandardOp("JUMPDEST".to_string()),
                Item::StandardOp("DIV".to_string()),
                Item::LocalLabelDeclaration("mylabel".to_string()),
                Item::StandardOp("JUMPDEST".to_string()),
                Item::StandardOp("MOD".to_string()),
                Item::Push(PushTarget::Label("mylabel".to_string())),
                Item::StandardOp("JUMP".to_string()),
            ],
        };

        let expected_code = vec![
            get_opcode("JUMPDEST"),
            get_opcode("ADD"),
            get_opcode("MUL"),
            get_opcode("JUMPDEST"),
            get_opcode("DIV"),
            get_opcode("JUMPDEST"),
            get_opcode("MOD"),
            get_push_opcode(BYTES_PER_OFFSET),
            // The label offset, 5, in 3-byte BE form.
            0,
            0,
            5,
            get_opcode("JUMP"),
        ];

        let mut expected_global_labels = HashMap::new();
        expected_global_labels.insert("function_1".to_string(), 0);
        expected_global_labels.insert("function_2".to_string(), 3);

        let expected_kernel = Kernel {
            code: expected_code,
            global_labels: expected_global_labels,
        };

        let program = vec![file_1, file_2];
        assert_eq!(assemble(program, HashMap::new()), expected_kernel);
    }

    #[test]
    #[should_panic]
    fn global_label_collision() {
        let file_1 = File {
            body: vec![
                Item::GlobalLabelDeclaration("foo".to_string()),
                Item::StandardOp("JUMPDEST".to_string()),
            ],
        };
        let file_2 = File {
            body: vec![
                Item::GlobalLabelDeclaration("foo".to_string()),
                Item::StandardOp("JUMPDEST".to_string()),
            ],
        };
        assemble(vec![file_1, file_2], HashMap::new());
    }

    #[test]
    #[should_panic]
    fn local_label_collision() {
        let file = File {
            body: vec![
                Item::LocalLabelDeclaration("foo".to_string()),
                Item::StandardOp("JUMPDEST".to_string()),
                Item::LocalLabelDeclaration("foo".to_string()),
                Item::StandardOp("ADD".to_string()),
            ],
        };
        assemble(vec![file], HashMap::new());
    }

    #[test]
    fn literal_bytes() {
        let file = File {
            body: vec![
                Item::Bytes(vec![
                    Literal::Hex("12".to_string()),
                    Literal::Decimal("42".to_string()),
                ]),
                Item::Bytes(vec![
                    Literal::Hex("fe".to_string()),
                    Literal::Decimal("255".to_string()),
                ]),
            ],
        };
        let code = assemble(vec![file], HashMap::new()).code;
        assert_eq!(code, vec![0x12, 42, 0xfe, 255]);
    }

    #[test]
    fn macro_in_macro() {
        let kernel = parse_and_assemble(&[
            "%macro foo %bar %bar %endmacro",
            "%macro bar ADD %endmacro",
            "%foo",
        ]);
        let add = get_opcode("ADD");
        assert_eq!(kernel.code, vec![add, add]);
    }

    #[test]
    fn macro_with_vars() {
        let kernel = parse_and_assemble(&[
            "%macro add(x, y) PUSH $x PUSH $y ADD %endmacro",
            "%add(2, 3)",
        ]);
        let push1 = get_push_opcode(1);
        let add = get_opcode("ADD");
        assert_eq!(kernel.code, vec![push1, 2, push1, 3, add]);
    }

    #[test]
    #[should_panic]
    fn macro_with_wrong_vars() {
        parse_and_assemble(&[
            "%macro add(x, y) PUSH $x PUSH $y ADD %endmacro",
            "%add(2, 3, 4)",
        ]);
    }

    #[test]
    #[should_panic]
    fn var_not_in_macro() {
        parse_and_assemble(&["push $abc"]);
    }

    #[test]
    fn constants() {
        let code = &["PUSH @DEAD_BEEF"];
        let mut constants = HashMap::new();
        constants.insert("DEAD_BEEF".into(), 0xDEADBEEFu64.into());

        let kernel = parse_and_assemble_with_constants(code, constants);
        let push4 = get_push_opcode(4);
        assert_eq!(kernel.code, vec![push4, 0xDE, 0xAD, 0xBE, 0xEF]);
    }

    fn parse_and_assemble(files: &[&str]) -> Kernel {
        parse_and_assemble_with_constants(files, HashMap::new())
    }

    fn parse_and_assemble_with_constants(
        files: &[&str],
        constants: HashMap<String, U256>,
    ) -> Kernel {
        let parsed_files = files.iter().map(|f| parse(f)).collect_vec();
        assemble(parsed_files, constants)
    }
}<|MERGE_RESOLUTION|>--- conflicted
+++ resolved
@@ -17,11 +17,7 @@
 
 #[derive(PartialEq, Eq, Debug)]
 pub struct Kernel {
-<<<<<<< HEAD
     pub(crate) code: Vec<u8>,
-    pub(crate) global_labels: HashMap<String, usize>,
-=======
-    pub code: Vec<u8>,
     pub(crate) global_labels: HashMap<String, usize>,
 }
 
@@ -37,7 +33,6 @@
             .position(|p| p == param)
             .unwrap_or_else(|| panic!("No such param: {} {:?}", param, &self.params))
     }
->>>>>>> 58889e76
 }
 
 pub(crate) fn assemble(files: Vec<File>, constants: HashMap<String, U256>) -> Kernel {
